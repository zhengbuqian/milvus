--- conflicted
+++ resolved
@@ -15,9 +15,5 @@
 ### Task
 
 - MS-1 - Add CHANGELOG.md
-<<<<<<< HEAD
 - MS-161 - Add CI / CD Module to Milvus Project
-=======
-- MS-161 - Add CI / CD Module to Milvus Project
-- MS-202 - Add Milvus Jenkins project email notification
->>>>>>> beb7be41
+- MS-202 - Add Milvus Jenkins project email notification