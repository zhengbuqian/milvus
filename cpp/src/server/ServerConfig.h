--- conflicted
+++ resolved
@@ -48,20 +48,12 @@
 static const char* CONFIG_PROMETHEUS = "prometheus_config";
 static const char* CONFIG_METRIC_PROMETHEUS_PORT = "port";
 
-<<<<<<< HEAD
 static const char* CONFIG_ENGINE = "engine_config";
 static const char* CONFIG_NPROBE = "nprobe";
 static const char* CONFIG_NLIST = "nlist";
 static const char* CONFIG_DCBT = "use_blas_threshold";
 static const char* CONFIG_METRICTYPE = "metric_type";
-=======
-static const std::string CONFIG_ENGINE = "engine_config";
-static const std::string CONFIG_NPROBE = "nprobe";
-static const std::string CONFIG_NLIST = "nlist";
-static const std::string CONFIG_DCBT = "use_blas_threshold";
-static const std::string CONFIG_METRICTYPE = "metric_type";
-static const std::string CONFIG_OMP_THREAD_NUM = "omp_thread_num";
->>>>>>> 15aa3f3d
+static const char* CONFIG_OMP_THREAD_NUM = "omp_thread_num";
 
 class ServerConfig {
  public:
