
// Licensed to the LF AI & Data foundation under one
// or more contributor license agreements. See the NOTICE file
// distributed with this work for additional information
// regarding copyright ownership. The ASF licenses this file
// to you under the Apache License, Version 2.0 (the
// "License"); you may not use this file except in compliance
// with the License. You may obtain a copy of the License at
//
//     http://www.apache.org/licenses/LICENSE-2.0
//
// Unless required by applicable law or agreed to in writing, software
// distributed under the License is distributed on an "AS IS" BASIS,
// WITHOUT WARRANTIES OR CONDITIONS OF ANY KIND, either express or implied.
// See the License for the specific language governing permissions and
// limitations under the License.

#include <memory>

#include "arrow/array/builder_binary.h"
#include "arrow/array/builder_nested.h"
#include "arrow/scalar.h"
#include "arrow/type_fwd.h"
#include "fmt/format.h"
#include "index/Utils.h"
#include "log/Log.h"

#include "common/Consts.h"
#include "common/EasyAssert.h"
#include "common/FieldData.h"
#include "common/FieldDataInterface.h"
#ifdef AZURE_BUILD_DIR
#include "storage/azure/AzureChunkManager.h"
#endif
#ifdef ENABLE_GCP_NATIVE
#include "storage/gcp-native-storage/GcpNativeChunkManager.h"
#endif
#include "storage/ChunkManager.h"
#include "storage/DiskFileManagerImpl.h"
#include "storage/InsertData.h"
#include "storage/LocalChunkManager.h"
#include "storage/MemFileManagerImpl.h"
#include "storage/MinioChunkManager.h"
#ifdef USE_OPENDAL
#include "storage/opendal/OpenDALChunkManager.h"
#endif
#include "storage/Types.h"
#include "storage/Util.h"
#include "storage/ThreadPools.h"
#include "storage/MemFileManagerImpl.h"
#include "storage/DiskFileManagerImpl.h"
#include "segcore/memory_planner.h"
#include "mmap/Types.h"
#include "milvus-storage/format/parquet/file_reader.h"
#include "milvus-storage/filesystem/fs.h"

namespace milvus::storage {

std::map<std::string, ChunkManagerType> ChunkManagerType_Map = {
    {"local", ChunkManagerType::Local},
    {"minio", ChunkManagerType::Minio},
    {"remote", ChunkManagerType::Remote},
    {"opendal", ChunkManagerType::OpenDAL}};

enum class CloudProviderType : int8_t {
    UNKNOWN = 0,
    AWS = 1,
    GCP = 2,
    ALIYUN = 3,
    AZURE = 4,
    TENCENTCLOUD = 5,
    GCPNATIVE = 6,
};

std::map<std::string, CloudProviderType> CloudProviderType_Map = {
    {"aws", CloudProviderType::AWS},
    {"gcp", CloudProviderType::GCP},
    {"aliyun", CloudProviderType::ALIYUN},
    {"azure", CloudProviderType::AZURE},
    {"tencent", CloudProviderType::TENCENTCLOUD},
    {"gcpnative", CloudProviderType::GCPNATIVE}};

std::map<std::string, int> ReadAheadPolicy_Map = {
    {"normal", MADV_NORMAL},
    {"random", MADV_RANDOM},
    {"sequential", MADV_SEQUENTIAL},
    {"willneed", MADV_WILLNEED},
    {"dontneed", MADV_DONTNEED}};

// in arrow, null_bitmap read from the least significant bit
std::vector<uint8_t>
genValidIter(const uint8_t* valid_data, int length) {
    std::vector<uint8_t> valid_data_;
    valid_data_.reserve(length);
    for (size_t i = 0; i < length; ++i) {
        auto bit = (valid_data[i >> 3] >> (i & 0x07)) & 1;
        valid_data_.push_back(bit);
    }
    return valid_data_;
}

StorageType
ReadMediumType(BinlogReaderPtr reader) {
    AssertInfo(reader->Tell() == 0,
               "medium type must be parsed from stream header");
    int32_t magic_num;
    auto ret = reader->Read(sizeof(magic_num), &magic_num);
    AssertInfo(ret.ok(), "read binlog failed: {}", ret.what());
    if (magic_num == MAGIC_NUM) {
        return StorageType::Remote;
    }

    return StorageType::LocalDisk;
}

void
add_vector_payload(std::shared_ptr<arrow::ArrayBuilder> builder,
                   uint8_t* values,
                   int length) {
    AssertInfo(builder != nullptr, "empty arrow builder");
    auto binary_builder =
        std::dynamic_pointer_cast<arrow::FixedSizeBinaryBuilder>(builder);
    auto ast = binary_builder->AppendValues(values, length);
    AssertInfo(
        ast.ok(), "append value to arrow builder failed: {}", ast.ToString());
}

// append values for numeric data
template <typename DT, typename BT>
void
add_numeric_payload(std::shared_ptr<arrow::ArrayBuilder> builder,
                    DT* start,
                    const uint8_t* valid_data,
                    bool nullable,
                    int length) {
    AssertInfo(builder != nullptr, "empty arrow builder");
    auto numeric_builder = std::dynamic_pointer_cast<BT>(builder);
    arrow::Status ast;
    if (nullable) {
        // need iter to read valid_data when write
        auto iter = genValidIter(valid_data, length);
        ast =
            numeric_builder->AppendValues(start, start + length, iter.begin());
        AssertInfo(ast.ok(), "append value to arrow builder failed");
    } else {
        ast = numeric_builder->AppendValues(start, start + length);
        AssertInfo(ast.ok(), "append value to arrow builder failed");
    }
}

void
AddPayloadToArrowBuilder(std::shared_ptr<arrow::ArrayBuilder> builder,
                         const Payload& payload) {
    AssertInfo(builder != nullptr, "empty arrow builder");
    auto raw_data = const_cast<uint8_t*>(payload.raw_data);
    auto length = payload.rows;
    auto data_type = payload.data_type;
    auto nullable = payload.nullable;

    switch (data_type) {
        case DataType::BOOL: {
            auto bool_data = reinterpret_cast<bool*>(raw_data);
            add_numeric_payload<bool, arrow::BooleanBuilder>(
                builder, bool_data, payload.valid_data, nullable, length);
            break;
        }
        case DataType::INT8: {
            auto int8_data = reinterpret_cast<int8_t*>(raw_data);
            add_numeric_payload<int8_t, arrow::Int8Builder>(
                builder, int8_data, payload.valid_data, nullable, length);
            break;
        }
        case DataType::INT16: {
            auto int16_data = reinterpret_cast<int16_t*>(raw_data);
            add_numeric_payload<int16_t, arrow::Int16Builder>(
                builder, int16_data, payload.valid_data, nullable, length);
            break;
        }
        case DataType::INT32: {
            auto int32_data = reinterpret_cast<int32_t*>(raw_data);
            add_numeric_payload<int32_t, arrow::Int32Builder>(
                builder, int32_data, payload.valid_data, nullable, length);
            break;
        }
        case DataType::INT64: {
            auto int64_data = reinterpret_cast<int64_t*>(raw_data);
            add_numeric_payload<int64_t, arrow::Int64Builder>(
                builder, int64_data, payload.valid_data, nullable, length);
            break;
        }
        case DataType::FLOAT: {
            auto float_data = reinterpret_cast<float*>(raw_data);
            add_numeric_payload<float, arrow::FloatBuilder>(
                builder, float_data, payload.valid_data, nullable, length);
            break;
        }
        case DataType::DOUBLE: {
            auto double_data = reinterpret_cast<double_t*>(raw_data);
            add_numeric_payload<double, arrow::DoubleBuilder>(
                builder, double_data, payload.valid_data, nullable, length);
            break;
        }
        case DataType::VECTOR_FLOAT16:
        case DataType::VECTOR_BFLOAT16:
        case DataType::VECTOR_BINARY:
        case DataType::VECTOR_INT8:
        case DataType::VECTOR_FLOAT: {
            add_vector_payload(builder, const_cast<uint8_t*>(raw_data), length);
            break;
        }
        case DataType::VECTOR_SPARSE_FLOAT: {
            PanicInfo(DataTypeInvalid,
                      "Sparse Float Vector payload should be added by calling "
                      "add_one_binary_payload",
                      data_type);
        }
        default: {
            PanicInfo(DataTypeInvalid, "unsupported data type {}", data_type);
        }
    }
}

void
AddOneStringToArrowBuilder(std::shared_ptr<arrow::ArrayBuilder> builder,
                           const char* str,
                           int str_size) {
    AssertInfo(builder != nullptr, "empty arrow builder");
    auto string_builder =
        std::dynamic_pointer_cast<arrow::StringBuilder>(builder);
    arrow::Status ast;
    if (str == nullptr || str_size < 0) {
        ast = string_builder->AppendNull();
    } else {
        ast = string_builder->Append(str, str_size);
    }
    AssertInfo(
        ast.ok(), "append value to arrow builder failed: {}", ast.ToString());
}

void
AddOneBinaryToArrowBuilder(std::shared_ptr<arrow::ArrayBuilder> builder,
                           const uint8_t* data,
                           int length) {
    AssertInfo(builder != nullptr, "empty arrow builder");
    auto binary_builder =
        std::dynamic_pointer_cast<arrow::BinaryBuilder>(builder);
    arrow::Status ast;
    if (data == nullptr || length < 0) {
        ast = binary_builder->AppendNull();
    } else {
        ast = binary_builder->Append(data, length);
    }
    AssertInfo(
        ast.ok(), "append value to arrow builder failed: {}", ast.ToString());
}

std::shared_ptr<arrow::ArrayBuilder>
CreateArrowBuilder(DataType data_type) {
    switch (static_cast<DataType>(data_type)) {
        case DataType::BOOL: {
            return std::make_shared<arrow::BooleanBuilder>();
        }
        case DataType::INT8: {
            return std::make_shared<arrow::Int8Builder>();
        }
        case DataType::INT16: {
            return std::make_shared<arrow::Int16Builder>();
        }
        case DataType::INT32: {
            return std::make_shared<arrow::Int32Builder>();
        }
        case DataType::INT64: {
            return std::make_shared<arrow::Int64Builder>();
        }
        case DataType::FLOAT: {
            return std::make_shared<arrow::FloatBuilder>();
        }
        case DataType::DOUBLE: {
            return std::make_shared<arrow::DoubleBuilder>();
        }
        case DataType::VARCHAR:
        case DataType::STRING:
        case DataType::TEXT: {
            return std::make_shared<arrow::StringBuilder>();
        }
        case DataType::ARRAY:
        case DataType::VECTOR_ARRAY:
        case DataType::JSON: {
            return std::make_shared<arrow::BinaryBuilder>();
        }
        // sparse float vector doesn't require a dim
        case DataType::VECTOR_SPARSE_FLOAT: {
            return std::make_shared<arrow::BinaryBuilder>();
        }
        default: {
            PanicInfo(
                DataTypeInvalid, "unsupported numeric data type {}", data_type);
        }
    }
}

std::shared_ptr<arrow::ArrayBuilder>
CreateArrowBuilder(DataType data_type, int dim) {
    switch (static_cast<DataType>(data_type)) {
        case DataType::VECTOR_FLOAT: {
            AssertInfo(dim > 0, "invalid dim value: {}", dim);
            return std::make_shared<arrow::FixedSizeBinaryBuilder>(
                arrow::fixed_size_binary(dim * sizeof(float)));
        }
        case DataType::VECTOR_BINARY: {
            AssertInfo(dim % 8 == 0 && dim > 0, "invalid dim value: {}", dim);
            return std::make_shared<arrow::FixedSizeBinaryBuilder>(
                arrow::fixed_size_binary(dim / 8));
        }
        case DataType::VECTOR_FLOAT16: {
            AssertInfo(dim > 0, "invalid dim value: {}", dim);
            return std::make_shared<arrow::FixedSizeBinaryBuilder>(
                arrow::fixed_size_binary(dim * sizeof(float16)));
        }
        case DataType::VECTOR_BFLOAT16: {
            AssertInfo(dim > 0, "invalid dim value");
            return std::make_shared<arrow::FixedSizeBinaryBuilder>(
                arrow::fixed_size_binary(dim * sizeof(bfloat16)));
        }
        case DataType::VECTOR_INT8: {
            AssertInfo(dim > 0, "invalid dim value");
            return std::make_shared<arrow::FixedSizeBinaryBuilder>(
                arrow::fixed_size_binary(dim * sizeof(int8)));
        }
        default: {
            PanicInfo(
                DataTypeInvalid, "unsupported vector data type {}", data_type);
        }
    }
}

std::shared_ptr<arrow::Scalar>
CreateArrowScalarFromDefaultValue(const FieldMeta& field_meta) {
    auto default_var = field_meta.default_value();
    AssertInfo(default_var.has_value(),
               "cannot create Arrow Scalar from empty default value");
    auto default_value = default_var.value();
    switch (field_meta.get_data_type()) {
        case DataType::BOOL:
            return std::make_shared<arrow::BooleanScalar>(
                default_value.bool_data());
        case DataType::INT8:
            return std::make_shared<arrow::Int8Scalar>(
                default_value.int_data());
        case DataType::INT16:
            return std::make_shared<arrow::Int16Scalar>(
                default_value.int_data());
        case DataType::INT32:
            return std::make_shared<arrow::Int32Scalar>(
                default_value.int_data());
        case DataType::INT64:
            return std::make_shared<arrow::Int64Scalar>(
                default_value.long_data());
        case DataType::FLOAT:
            return std::make_shared<arrow::FloatScalar>(
                default_value.float_data());
        case DataType::DOUBLE:
            return std::make_shared<arrow::DoubleScalar>(
                default_value.double_data());
        case DataType::VARCHAR:
        case DataType::STRING:
        case DataType::TEXT:
            return std::make_shared<arrow::StringScalar>(
                default_value.string_data());
        default:
            PanicInfo(DataTypeInvalid,
                      "unsupported default value data type {}",
                      field_meta.get_data_type());
    }
}

std::shared_ptr<arrow::Schema>
CreateArrowSchema(DataType data_type, bool nullable) {
    switch (static_cast<DataType>(data_type)) {
        case DataType::BOOL: {
            return arrow::schema(
                {arrow::field("val", arrow::boolean(), nullable)});
        }
        case DataType::INT8: {
            return arrow::schema(
                {arrow::field("val", arrow::int8(), nullable)});
        }
        case DataType::INT16: {
            return arrow::schema(
                {arrow::field("val", arrow::int16(), nullable)});
        }
        case DataType::INT32: {
            return arrow::schema(
                {arrow::field("val", arrow::int32(), nullable)});
        }
        case DataType::INT64: {
            return arrow::schema(
                {arrow::field("val", arrow::int64(), nullable)});
        }
        case DataType::FLOAT: {
            return arrow::schema(
                {arrow::field("val", arrow::float32(), nullable)});
        }
        case DataType::DOUBLE: {
            return arrow::schema(
                {arrow::field("val", arrow::float64(), nullable)});
        }
        case DataType::VARCHAR:
        case DataType::STRING:
        case DataType::TEXT: {
            return arrow::schema(
                {arrow::field("val", arrow::utf8(), nullable)});
        }
        case DataType::ARRAY:
        case DataType::VECTOR_ARRAY:
        case DataType::JSON: {
            return arrow::schema(
                {arrow::field("val", arrow::binary(), nullable)});
        }
        // sparse float vector doesn't require a dim
        case DataType::VECTOR_SPARSE_FLOAT: {
            return arrow::schema(
                {arrow::field("val", arrow::binary(), nullable)});
        }
        default: {
            PanicInfo(
                DataTypeInvalid, "unsupported numeric data type {}", data_type);
        }
    }
}

std::shared_ptr<arrow::Schema>
CreateArrowSchema(DataType data_type, int dim, bool nullable) {
    switch (static_cast<DataType>(data_type)) {
        case DataType::VECTOR_FLOAT: {
            AssertInfo(dim > 0, "invalid dim value: {}", dim);
            return arrow::schema(
                {arrow::field("val",
                              arrow::fixed_size_binary(dim * sizeof(float)),
                              nullable)});
        }
        case DataType::VECTOR_BINARY: {
            AssertInfo(dim % 8 == 0 && dim > 0, "invalid dim value: {}", dim);
            return arrow::schema({arrow::field(
                "val", arrow::fixed_size_binary(dim / 8), nullable)});
        }
        case DataType::VECTOR_FLOAT16: {
            AssertInfo(dim > 0, "invalid dim value: {}", dim);
            return arrow::schema(
                {arrow::field("val",
                              arrow::fixed_size_binary(dim * sizeof(float16)),
                              nullable)});
        }
        case DataType::VECTOR_BFLOAT16: {
            AssertInfo(dim > 0, "invalid dim value");
            return arrow::schema(
                {arrow::field("val",
                              arrow::fixed_size_binary(dim * sizeof(bfloat16)),
                              nullable)});
        }
        case DataType::VECTOR_SPARSE_FLOAT: {
            return arrow::schema(
                {arrow::field("val", arrow::binary(), nullable)});
        }
        case DataType::VECTOR_INT8: {
            AssertInfo(dim > 0, "invalid dim value");
            return arrow::schema(
                {arrow::field("val",
                              arrow::fixed_size_binary(dim * sizeof(int8)),
                              nullable)});
        }
        default: {
            PanicInfo(
                DataTypeInvalid, "unsupported vector data type {}", data_type);
        }
    }
}

int
GetDimensionFromFileMetaData(const parquet::ColumnDescriptor* schema,
                             DataType data_type) {
    switch (data_type) {
        case DataType::VECTOR_FLOAT: {
            return schema->type_length() / sizeof(float);
        }
        case DataType::VECTOR_BINARY: {
            return schema->type_length() * 8;
        }
        case DataType::VECTOR_FLOAT16: {
            return schema->type_length() / sizeof(float16);
        }
        case DataType::VECTOR_BFLOAT16: {
            return schema->type_length() / sizeof(bfloat16);
        }
        case DataType::VECTOR_SPARSE_FLOAT: {
            PanicInfo(DataTypeInvalid,
                      fmt::format("GetDimensionFromFileMetaData should not be "
                                  "called for sparse vector"));
        }
        case DataType::VECTOR_INT8: {
            return schema->type_length() / sizeof(int8);
        }
        default:
            PanicInfo(DataTypeInvalid, "unsupported data type {}", data_type);
    }
}

int
GetDimensionFromArrowArray(std::shared_ptr<arrow::Array> data,
                           DataType data_type) {
    switch (data_type) {
        case DataType::VECTOR_FLOAT: {
            AssertInfo(
                data->type()->id() == arrow::Type::type::FIXED_SIZE_BINARY,
                "inconsistent data type: {}",
                data->type_id());
            auto array =
                std::dynamic_pointer_cast<arrow::FixedSizeBinaryArray>(data);
            return array->byte_width() / sizeof(float);
        }
        case DataType::VECTOR_BINARY: {
            AssertInfo(
                data->type()->id() == arrow::Type::type::FIXED_SIZE_BINARY,
                "inconsistent data type: {}",
                data->type_id());
            auto array =
                std::dynamic_pointer_cast<arrow::FixedSizeBinaryArray>(data);
            return array->byte_width() * 8;
        }
        case DataType::VECTOR_FLOAT16: {
            AssertInfo(
                data->type()->id() == arrow::Type::type::FIXED_SIZE_BINARY,
                "inconsistent data type: {}",
                data->type_id());
            auto array =
                std::dynamic_pointer_cast<arrow::FixedSizeBinaryArray>(data);
            return array->byte_width() / sizeof(float16);
        }
        case DataType::VECTOR_BFLOAT16: {
            AssertInfo(
                data->type()->id() == arrow::Type::type::FIXED_SIZE_BINARY,
                "inconsistent data type: {}",
                data->type_id());
            auto array =
                std::dynamic_pointer_cast<arrow::FixedSizeBinaryArray>(data);
            return array->byte_width() / sizeof(bfloat16);
        }
        case DataType::VECTOR_INT8: {
            AssertInfo(
                data->type()->id() == arrow::Type::type::FIXED_SIZE_BINARY,
                "inconsistent data type: {}",
                data->type_id());
            auto array =
                std::dynamic_pointer_cast<arrow::FixedSizeBinaryArray>(data);
            return array->byte_width() / sizeof(int8);
        }
        default:
            PanicInfo(DataTypeInvalid, "unsupported data type {}", data_type);
    }
}

std::string
<<<<<<< HEAD
GenIndexPathIdentifier(int64_t build_id,
                       int64_t index_version,
                       int64_t segment_id,
                       int64_t field_id) {
    return std::to_string(build_id) + "_" + std::to_string(index_version) +
           "_" + std::to_string(segment_id) + "_" + std::to_string(field_id);
=======
GenIndexPathIdentifier(int64_t build_id, int64_t index_version) {
    return std::to_string(build_id) + "/" + std::to_string(index_version) + "/";
>>>>>>> 9873e0ee
}

std::string
GenIndexPathPrefix(ChunkManagerPtr cm,
                   int64_t build_id,
                   int64_t index_version,
                   int64_t segment_id,
                   int64_t field_id,
                   bool is_temp) {
    boost::filesystem::path prefix = cm->GetRootPath();

    if (is_temp) {
        boost::filesystem::path temp = "temp";
        prefix = prefix / temp;
    }

    boost::filesystem::path path = std::string(INDEX_ROOT_PATH);
    boost::filesystem::path path1 =
        GenIndexPathIdentifier(build_id, index_version, segment_id, field_id);
    return (prefix / path / path1).string();
}

std::string
GetIndexPathPrefixWithBuildID(ChunkManagerPtr cm, int64_t build_id) {
    boost::filesystem::path prefix = cm->GetRootPath();
    boost::filesystem::path path = std::string(INDEX_ROOT_PATH);
    boost::filesystem::path path1 = std::to_string(build_id);
    return (prefix / path / path1).string();
}

std::string
GenTextIndexPathIdentifier(int64_t build_id,
                           int64_t index_version,
                           int64_t segment_id,
                           int64_t field_id) {
    return std::to_string(build_id) + "/" + std::to_string(index_version) +
           "/" + std::to_string(segment_id) + "/" + std::to_string(field_id) +
           "/";
}

std::string
GenTextIndexPathPrefix(ChunkManagerPtr cm,
                       int64_t build_id,
                       int64_t index_version,
                       int64_t segment_id,
                       int64_t field_id,
                       bool is_temp) {
    boost::filesystem::path prefix = cm->GetRootPath();

    if (is_temp) {
        boost::filesystem::path temp = "temp";
        prefix = prefix / temp;
    }

    boost::filesystem::path path = std::string(TEXT_LOG_ROOT_PATH);
    boost::filesystem::path path1 =
        GenIndexPathIdentifier(build_id, index_version, segment_id, field_id);
    return (prefix / path / path1).string();
}

std::string
<<<<<<< HEAD
=======
GetTextIndexPathPrefixWithBuildID(ChunkManagerPtr cm, int64_t build_id) {
    boost::filesystem::path prefix = cm->GetRootPath();
    boost::filesystem::path path = std::string(TEXT_LOG_ROOT_PATH);
    boost::filesystem::path path1 = std::to_string(build_id);
    return (prefix / path / path1).string();
}

std::string
GenJsonKeyIndexPathIdentifier(int64_t build_id,
                              int64_t index_version,
                              int64_t collection_id,
                              int64_t partition_id,
                              int64_t segment_id,
                              int64_t field_id) {
    return std::to_string(build_id) + "/" + std::to_string(index_version) +
           "/" + std::to_string(collection_id) + "/" +
           std::to_string(partition_id) + "/" + std::to_string(segment_id) +
           "/" + std::to_string(field_id) + "/";
}

std::string
>>>>>>> 9873e0ee
GenJsonKeyIndexPathPrefix(ChunkManagerPtr cm,
                          int64_t build_id,
                          int64_t index_version,
                          int64_t segment_id,
                          int64_t field_id,
                          bool is_temp) {
    boost::filesystem::path prefix = cm->GetRootPath();

    if (is_temp) {
        boost::filesystem::path temp = "temp";
        prefix = prefix / temp;
    }

    boost::filesystem::path path = std::string(JSON_KEY_INDEX_LOG_ROOT_PATH);
    boost::filesystem::path path1 =
        GenIndexPathIdentifier(build_id, index_version, segment_id, field_id);
    return (prefix / path / path1).string();
}

std::string
<<<<<<< HEAD
GenTempJsonKeyIndexPathPrefix(ChunkManagerPtr cm,
                              int64_t build_id,
                              int64_t index_version,
                              int64_t segment_id,
                              int64_t field_id) {
    boost::filesystem::path prefix = cm->GetRootPath();
    boost::filesystem::path temp = "temp";
    boost::filesystem::path path = std::string(JSON_KEY_INDEX_LOG_ROOT_PATH);
    boost::filesystem::path path1 =
        GenIndexPathIdentifier(build_id, index_version, segment_id, field_id);
    return (prefix / temp / path / path1).string();
=======
GetJsonKeyIndexPathPrefixWithBuildID(ChunkManagerPtr cm, int64_t build_id) {
    boost::filesystem::path prefix = cm->GetRootPath();
    boost::filesystem::path path = std::string(JSON_KEY_INDEX_LOG_ROOT_PATH);
    boost::filesystem::path path1 = std::to_string(build_id);
    return (prefix / path / path1).string();
>>>>>>> 9873e0ee
}

std::string
GenFieldRawDataPathPrefix(ChunkManagerPtr cm,
                          int64_t segment_id,
                          int64_t field_id) {
    boost::filesystem::path prefix = cm->GetRootPath();
    boost::filesystem::path path = std::string(RAWDATA_ROOT_PATH);
    boost::filesystem::path path1 =
        std::to_string(segment_id) + "/" + std::to_string(field_id) + "/";
    return (prefix / path / path1).string();
}

std::string
GetSegmentRawDataPathPrefix(ChunkManagerPtr cm, int64_t segment_id) {
    boost::filesystem::path prefix = cm->GetRootPath();
    boost::filesystem::path path = std::string(RAWDATA_ROOT_PATH);
    boost::filesystem::path path1 = std::to_string(segment_id);
    return (prefix / path / path1).string();
}

std::unique_ptr<DataCodec>
DownloadAndDecodeRemoteFile(ChunkManager* chunk_manager,
                            const std::string& file,
                            bool is_field_data) {
    // TODO remove this Size() cost
    auto fileSize = chunk_manager->Size(file);
    auto buf = std::shared_ptr<uint8_t[]>(new uint8_t[fileSize]);
    chunk_manager->Read(file, buf.get(), fileSize);
    auto res = DeserializeFileData(buf, fileSize, is_field_data);
    res->SetData(buf);
    // DataCodec must keep the buf alive for zero-copy usage, otherwise segmentation violation will occur
    return res;
}

std::pair<std::string, size_t>
EncodeAndUploadIndexSlice(ChunkManager* chunk_manager,
                          uint8_t* buf,
                          int64_t batch_size,
                          IndexMeta index_meta,
                          FieldDataMeta field_meta,
                          std::string object_key) {
    std::shared_ptr<IndexData> index_data = nullptr;
    if (index_meta.index_non_encoding) {
        index_data = std::make_shared<IndexData>(buf, batch_size);
        // index-build tasks assigned from new milvus-coord nodes to none-encoding
    } else {
        auto field_data = CreateFieldData(DataType::INT8, false);
        field_data->FillFieldData(buf, batch_size);
        auto payload_reader = std::make_shared<PayloadReader>(field_data);
        index_data = std::make_shared<IndexData>(payload_reader);
        // index-build tasks assigned from old milvus-coord nodes, fallback to int8 encoding
    }
    // index not use valid_data, so no need to set nullable==true
    index_data->set_index_meta(index_meta);
    index_data->SetFieldDataMeta(field_meta);
    auto serialized_index_data = index_data->serialize_to_remote_file();
    auto serialized_index_size = serialized_index_data.size();
    chunk_manager->Write(
        object_key, serialized_index_data.data(), serialized_index_size);
    return std::make_pair(std::move(object_key), serialized_index_size);
}

std::vector<std::future<std::unique_ptr<DataCodec>>>
GetObjectData(ChunkManager* remote_chunk_manager,
              const std::vector<std::string>& remote_files) {
    auto& pool = ThreadPools::GetThreadPool(milvus::ThreadPoolPriority::HIGH);
    std::vector<std::future<std::unique_ptr<DataCodec>>> futures;
    futures.reserve(remote_files.size());
    for (auto& file : remote_files) {
        futures.emplace_back(pool.Submit(
            DownloadAndDecodeRemoteFile, remote_chunk_manager, file, true));
    }
    return futures;
}

std::map<std::string, int64_t>
PutIndexData(ChunkManager* remote_chunk_manager,
             const std::vector<const uint8_t*>& data_slices,
             const std::vector<int64_t>& slice_sizes,
             const std::vector<std::string>& slice_names,
             FieldDataMeta& field_meta,
             IndexMeta& index_meta) {
    auto& pool = ThreadPools::GetThreadPool(milvus::ThreadPoolPriority::MIDDLE);
    std::vector<std::future<std::pair<std::string, size_t>>> futures;
    AssertInfo(data_slices.size() == slice_sizes.size(),
               "inconsistent data slices size {} with slice sizes {}",
               data_slices.size(),
               slice_sizes.size());
    AssertInfo(data_slices.size() == slice_names.size(),
               "inconsistent data slices size {} with slice names size {}",
               data_slices.size(),
               slice_names.size());

    for (int64_t i = 0; i < data_slices.size(); ++i) {
        futures.push_back(pool.Submit(EncodeAndUploadIndexSlice,
                                      remote_chunk_manager,
                                      const_cast<uint8_t*>(data_slices[i]),
                                      slice_sizes[i],
                                      index_meta,
                                      field_meta,
                                      slice_names[i]));
    }

    std::map<std::string, int64_t> remote_paths_to_size;
    std::exception_ptr first_exception = nullptr;
    for (auto& future : futures) {
        try {
            auto res = future.get();
            remote_paths_to_size[res.first] = res.second;
        } catch (...) {
            if (!first_exception) {
                first_exception = std::current_exception();
            }
        }
    }
    ReleaseArrowUnused();
    if (first_exception) {
        std::rethrow_exception(first_exception);
    }

    return remote_paths_to_size;
}

int64_t
GetTotalNumRowsForFieldDatas(const std::vector<FieldDataPtr>& field_datas) {
    int64_t count = 0;
    for (auto& field_data : field_datas) {
        count += field_data->get_num_rows();
    }

    return count;
}

size_t
GetNumRowsForLoadInfo(const LoadFieldDataInfo& load_info) {
    if (load_info.field_infos.empty()) {
        return 0;
    }

    auto& field = load_info.field_infos.begin()->second;
    return field.row_count;
}

void
ReleaseArrowUnused() {
    static std::mutex release_mutex;

    // While multiple threads are releasing memory,
    // we don't need everyone do releasing,
    // just let some of them do this also works well
    if (release_mutex.try_lock()) {
        arrow::default_memory_pool()->ReleaseUnused();
        release_mutex.unlock();
    }
}

ChunkManagerPtr
CreateChunkManager(const StorageConfig& storage_config) {
    auto storage_type = ChunkManagerType_Map[storage_config.storage_type];

    switch (storage_type) {
        case ChunkManagerType::Local: {
            return std::make_shared<LocalChunkManager>(
                storage_config.root_path);
        }
        case ChunkManagerType::Minio: {
            return std::make_shared<MinioChunkManager>(storage_config);
        }
        case ChunkManagerType::Remote: {
            auto cloud_provider_type =
                CloudProviderType_Map[storage_config.cloud_provider];
            switch (cloud_provider_type) {
                case CloudProviderType::AWS: {
                    return std::make_shared<AwsChunkManager>(storage_config);
                }
                case CloudProviderType::GCP: {
                    return std::make_shared<GcpChunkManager>(storage_config);
                }
                case CloudProviderType::ALIYUN: {
                    return std::make_shared<AliyunChunkManager>(storage_config);
                }
                case CloudProviderType::TENCENTCLOUD: {
                    return std::make_shared<TencentCloudChunkManager>(
                        storage_config);
                }
#ifdef AZURE_BUILD_DIR
                case CloudProviderType::AZURE: {
                    return std::make_shared<AzureChunkManager>(storage_config);
                }
#endif
#ifdef ENABLE_GCP_NATIVE
                case CloudProviderType::GCPNATIVE: {
                    return std::make_shared<GcpNativeChunkManager>(
                        storage_config);
                }
#endif
                default: {
                    return std::make_shared<MinioChunkManager>(storage_config);
                }
            }
        }
#ifdef USE_OPENDAL
        case ChunkManagerType::OpenDAL: {
            return std::make_shared<OpenDALChunkManager>(storage_config);
        }
#endif
        default: {
            PanicInfo(ConfigInvalid,
                      "unsupported storage_config.storage_type {}",
                      fmt::underlying(storage_type));
        }
    }
}

milvus_storage::ArrowFileSystemPtr
InitArrowFileSystem(milvus::storage::StorageConfig storage_config) {
    if (storage_config.storage_type == "local") {
        std::string path(storage_config.root_path);
        milvus_storage::ArrowFileSystemConfig conf;
        conf.root_path = path;
        conf.storage_type = "local";
        milvus_storage::ArrowFileSystemSingleton::GetInstance().Init(conf);
    } else {
        milvus_storage::ArrowFileSystemConfig conf;
        conf.address = std::string(storage_config.address);
        conf.bucket_name = std::string(storage_config.bucket_name);
        conf.access_key_id = std::string(storage_config.access_key_id);
        conf.access_key_value = std::string(storage_config.access_key_value);
        conf.root_path = std::string(storage_config.root_path);
        conf.storage_type = std::string(storage_config.storage_type);
        conf.cloud_provider = std::string(storage_config.cloud_provider);
        conf.iam_endpoint = std::string(storage_config.iam_endpoint);
        conf.log_level = std::string(storage_config.log_level);
        conf.region = std::string(storage_config.region);
        conf.useSSL = storage_config.useSSL;
        conf.sslCACert = std::string(storage_config.sslCACert);
        conf.useIAM = storage_config.useIAM;
        conf.useVirtualHost = storage_config.useVirtualHost;
        conf.requestTimeoutMs = storage_config.requestTimeoutMs;
        conf.gcp_credential_json =
            std::string(storage_config.gcp_credential_json);
        conf.use_custom_part_upload = true;
        milvus_storage::ArrowFileSystemSingleton::GetInstance().Init(conf);
    }
    return milvus_storage::ArrowFileSystemSingleton::GetInstance()
        .GetArrowFileSystem();
}

FieldDataPtr
CreateFieldData(const DataType& type,
                bool nullable,
                int64_t dim,
                int64_t total_num_rows) {
    switch (type) {
        case DataType::BOOL:
            return std::make_shared<FieldData<bool>>(
                type, nullable, total_num_rows);
        case DataType::INT8:
            return std::make_shared<FieldData<int8_t>>(
                type, nullable, total_num_rows);
        case DataType::INT16:
            return std::make_shared<FieldData<int16_t>>(
                type, nullable, total_num_rows);
        case DataType::INT32:
            return std::make_shared<FieldData<int32_t>>(
                type, nullable, total_num_rows);
        case DataType::INT64:
            return std::make_shared<FieldData<int64_t>>(
                type, nullable, total_num_rows);
        case DataType::FLOAT:
            return std::make_shared<FieldData<float>>(
                type, nullable, total_num_rows);
        case DataType::DOUBLE:
            return std::make_shared<FieldData<double>>(
                type, nullable, total_num_rows);
        case DataType::STRING:
        case DataType::VARCHAR:
        case DataType::TEXT:
            return std::make_shared<FieldData<std::string>>(
                type, nullable, total_num_rows);
        case DataType::JSON:
            return std::make_shared<FieldData<Json>>(
                type, nullable, total_num_rows);
        case DataType::ARRAY:
            return std::make_shared<FieldData<Array>>(
                type, nullable, total_num_rows);
        case DataType::VECTOR_FLOAT:
            return std::make_shared<FieldData<FloatVector>>(
                dim, type, total_num_rows);
        case DataType::VECTOR_BINARY:
            return std::make_shared<FieldData<BinaryVector>>(
                dim, type, total_num_rows);
        case DataType::VECTOR_FLOAT16:
            return std::make_shared<FieldData<Float16Vector>>(
                dim, type, total_num_rows);
        case DataType::VECTOR_BFLOAT16:
            return std::make_shared<FieldData<BFloat16Vector>>(
                dim, type, total_num_rows);
        case DataType::VECTOR_SPARSE_FLOAT:
            return std::make_shared<FieldData<SparseFloatVector>>(
                type, total_num_rows);
        case DataType::VECTOR_INT8:
            return std::make_shared<FieldData<Int8Vector>>(
                dim, type, total_num_rows);
        case DataType::VECTOR_ARRAY:
            return std::make_shared<FieldData<VectorArray>>(type,
                                                            total_num_rows);
        default:
            PanicInfo(DataTypeInvalid,
                      "CreateFieldData not support data type " +
                          GetDataTypeName(type));
    }
}

int64_t
GetByteSizeOfFieldDatas(const std::vector<FieldDataPtr>& field_datas) {
    int64_t result = 0;
    for (auto& data : field_datas) {
        result += data->Size();
    }

    return result;
}

std::vector<FieldDataPtr>
CollectFieldDataChannel(FieldDataChannelPtr& channel) {
    std::vector<FieldDataPtr> result;
    FieldDataPtr field_data;
    while (channel->pop(field_data)) {
        result.push_back(field_data);
    }
    return result;
}

FieldDataPtr
MergeFieldData(std::vector<FieldDataPtr>& data_array) {
    if (data_array.size() == 0) {
        return nullptr;
    }

    if (data_array.size() == 1) {
        return data_array[0];
    }

    size_t total_length = 0;
    for (const auto& data : data_array) {
        total_length += data->Length();
    }
    auto merged_data = storage::CreateFieldData(data_array[0]->get_data_type(),
                                                data_array[0]->IsNullable());
    merged_data->Reserve(total_length);
    for (const auto& data : data_array) {
        if (merged_data->IsNullable()) {
            merged_data->FillFieldData(
                data->Data(), data->ValidData(), data->Length());
        } else {
            merged_data->FillFieldData(data->Data(), data->Length());
        }
    }
    return merged_data;
}

std::vector<FieldDataPtr>
FetchFieldData(ChunkManager* cm, const std::vector<std::string>& remote_files) {
    std::vector<FieldDataPtr> field_datas;
    std::vector<std::string> batch_files;
    auto FetchRawData = [&]() {
        auto fds = GetObjectData(cm, batch_files);
        for (size_t i = 0; i < batch_files.size(); ++i) {
            auto data = fds[i].get()->GetFieldData();
            field_datas.emplace_back(data);
        }
    };

    auto parallel_degree =
        uint64_t(DEFAULT_FIELD_MAX_MEMORY_LIMIT / FILE_SLICE_SIZE);

    for (auto& file : remote_files) {
        if (batch_files.size() >= parallel_degree) {
            FetchRawData();
            batch_files.clear();
        }
        batch_files.emplace_back(file);
    }
    if (batch_files.size() > 0) {
        FetchRawData();
    }
    return field_datas;
}

std::vector<FieldDataPtr>
GetFieldDatasFromStorageV2(std::vector<std::vector<std::string>>& remote_files,
                           int64_t field_id,
                           DataType data_type,
                           int64_t dim) {
    AssertInfo(remote_files.size() > 0, "remote files size is 0");
    std::vector<FieldDataPtr> field_data_list;

    // remote files might not followed the sequence of column group id,
    // so we need to put into map<column_group_id, remote_chunk_files>
    std::unordered_map<int64_t, std::vector<std::string>> column_group_files;
    for (auto& remote_chunk_files : remote_files) {
        AssertInfo(remote_chunk_files.size() > 0, "remote files size is 0");

        // find second last of / to get group_id
        std::string path = remote_chunk_files[0];
        size_t last_slash = path.find_last_of("/");
        size_t second_last_slash = path.find_last_of("/", last_slash - 1);
        int64_t group_id = std::stol(path.substr(
            second_last_slash + 1, last_slash - second_last_slash - 1));

        column_group_files[group_id] = remote_chunk_files;
    }

    for (auto& [column_group_id, remote_chunk_files] : column_group_files) {
        auto fs = milvus_storage::ArrowFileSystemSingleton::GetInstance()
                      .GetArrowFileSystem();
        // read first file to get path and column offset of the field id
        auto file_reader = std::make_shared<milvus_storage::FileRowGroupReader>(
            fs, remote_chunk_files[0]);
        std::shared_ptr<milvus_storage::PackedFileMetadata> metadata =
            file_reader->file_metadata();

        auto field_id_mapping = metadata->GetFieldIDMapping();

        auto it = field_id_mapping.find(field_id);
        AssertInfo(it != field_id_mapping.end(),
                   "field id {} not found in field id mapping",
                   field_id);
        auto column_offset = it->second;
        AssertInfo(column_offset.path_index < remote_files.size(),
                   "column offset path index {} is out of range",
                   column_offset.path_index);
        if (column_offset.path_index != column_group_id) {
            LOG_INFO("Skip group id {} since target field shall be in group {}",
                     column_group_id,
                     column_offset.path_index);
            continue;
        }

        // set up channel for arrow reader
        auto field_data_info = FieldDataInfo();
        auto parallel_degree = static_cast<uint64_t>(
            DEFAULT_FIELD_MAX_MEMORY_LIMIT / FILE_SLICE_SIZE);
        field_data_info.arrow_reader_channel->set_capacity(parallel_degree);

        auto& pool =
            ThreadPools::GetThreadPool(milvus::ThreadPoolPriority::MIDDLE);

        for (auto& column_group_file : remote_chunk_files) {
            // get all row groups for each file
            std::vector<std::vector<int64_t>> row_group_lists;
            auto reader = std::make_shared<milvus_storage::FileRowGroupReader>(
                fs, column_group_file);
            auto row_group_num =
                reader->file_metadata()->GetRowGroupMetadataVector().size();
            std::vector<int64_t> all_row_groups(row_group_num);
            std::iota(all_row_groups.begin(), all_row_groups.end(), 0);
            row_group_lists.push_back(all_row_groups);

            // create a schema with only the field id
            auto field_schema =
                file_reader->schema()->field(column_offset.col_index)->Copy();
            auto arrow_schema = arrow::schema({field_schema});

            // split row groups for parallel reading
            auto strategy =
                std::make_unique<segcore::ParallelDegreeSplitStrategy>(
                    parallel_degree);
            auto load_future = pool.Submit([&]() {
                return LoadWithStrategy(
                    std::vector<std::string>{column_group_file},
                    field_data_info.arrow_reader_channel,
                    DEFAULT_FIELD_MAX_MEMORY_LIMIT,
                    std::move(strategy),
                    row_group_lists,
                    nullptr);
            });
            // read field data from channel
            std::shared_ptr<milvus::ArrowDataWrapper> r;
            while (field_data_info.arrow_reader_channel->pop(r)) {
                size_t num_rows = 0;
                std::vector<std::shared_ptr<arrow::ChunkedArray>>
                    chunked_arrays;
                for (const auto& table : r->arrow_tables) {
                    num_rows += table->num_rows();
                    chunked_arrays.push_back(
                        table->column(column_offset.col_index));
                }
                auto field_data = storage::CreateFieldData(
                    data_type, field_schema->nullable(), dim, num_rows);
                for (const auto& chunked_array : chunked_arrays) {
                    field_data->FillFieldData(chunked_array);
                }
                field_data_list.push_back(field_data);
            }
        }
    }
    return field_data_list;
}

std::vector<FieldDataPtr>
CacheRawDataAndFillMissing(const MemFileManagerImplPtr& file_manager,
                           const Config& config) {
    // download field data
    auto field_datas = file_manager->CacheRawDataToMemory(config);

    // check storage version
    auto storage_version =
        index::GetValueFromConfig<int64_t>(config, STORAGE_VERSION_KEY)
            .value_or(0);

    int64_t lack_binlog_rows =
        index::GetValueFromConfig<int64_t>(config, INDEX_NUM_ROWS_KEY)
            .value_or(0);
    for (auto& field_data : field_datas) {
        lack_binlog_rows -= field_data->get_num_rows();
    }

    if (lack_binlog_rows > 0) {
        LOG_INFO("create index lack binlog detected, lack row num: {}",
                 lack_binlog_rows);
        auto field_schema = file_manager->GetFieldDataMeta().field_schema;
        auto default_value = [&]() -> std::optional<DefaultValueType> {
            if (!field_schema.has_default_value()) {
                return std::nullopt;
            }
            return field_schema.default_value();
        }();
        auto field_data = storage::CreateFieldData(
            static_cast<DataType>(field_schema.data_type()),
            true,
            1,
            lack_binlog_rows);
        field_data->FillFieldData(default_value, lack_binlog_rows);
        field_datas.insert(field_datas.begin(), field_data);
    }

    return field_datas;
}

}  // namespace milvus::storage<|MERGE_RESOLUTION|>--- conflicted
+++ resolved
@@ -560,17 +560,12 @@
 }
 
 std::string
-<<<<<<< HEAD
 GenIndexPathIdentifier(int64_t build_id,
                        int64_t index_version,
                        int64_t segment_id,
                        int64_t field_id) {
     return std::to_string(build_id) + "_" + std::to_string(index_version) +
            "_" + std::to_string(segment_id) + "_" + std::to_string(field_id);
-=======
-GenIndexPathIdentifier(int64_t build_id, int64_t index_version) {
-    return std::to_string(build_id) + "/" + std::to_string(index_version) + "/";
->>>>>>> 9873e0ee
 }
 
 std::string
@@ -632,30 +627,6 @@
 }
 
 std::string
-<<<<<<< HEAD
-=======
-GetTextIndexPathPrefixWithBuildID(ChunkManagerPtr cm, int64_t build_id) {
-    boost::filesystem::path prefix = cm->GetRootPath();
-    boost::filesystem::path path = std::string(TEXT_LOG_ROOT_PATH);
-    boost::filesystem::path path1 = std::to_string(build_id);
-    return (prefix / path / path1).string();
-}
-
-std::string
-GenJsonKeyIndexPathIdentifier(int64_t build_id,
-                              int64_t index_version,
-                              int64_t collection_id,
-                              int64_t partition_id,
-                              int64_t segment_id,
-                              int64_t field_id) {
-    return std::to_string(build_id) + "/" + std::to_string(index_version) +
-           "/" + std::to_string(collection_id) + "/" +
-           std::to_string(partition_id) + "/" + std::to_string(segment_id) +
-           "/" + std::to_string(field_id) + "/";
-}
-
-std::string
->>>>>>> 9873e0ee
 GenJsonKeyIndexPathPrefix(ChunkManagerPtr cm,
                           int64_t build_id,
                           int64_t index_version,
@@ -676,7 +647,6 @@
 }
 
 std::string
-<<<<<<< HEAD
 GenTempJsonKeyIndexPathPrefix(ChunkManagerPtr cm,
                               int64_t build_id,
                               int64_t index_version,
@@ -688,13 +658,6 @@
     boost::filesystem::path path1 =
         GenIndexPathIdentifier(build_id, index_version, segment_id, field_id);
     return (prefix / temp / path / path1).string();
-=======
-GetJsonKeyIndexPathPrefixWithBuildID(ChunkManagerPtr cm, int64_t build_id) {
-    boost::filesystem::path prefix = cm->GetRootPath();
-    boost::filesystem::path path = std::string(JSON_KEY_INDEX_LOG_ROOT_PATH);
-    boost::filesystem::path path1 = std::to_string(build_id);
-    return (prefix / path / path1).string();
->>>>>>> 9873e0ee
 }
 
 std::string
