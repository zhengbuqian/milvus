// Licensed to the LF AI & Data foundation under one
// or more contributor license agreements. See the NOTICE file
// distributed with this work for additional information
// regarding copyright ownership. The ASF licenses this file
// to you under the Apache License, Version 2.0 (the
// "License"); you may not use this file except in compliance
// with the License. You may obtain a copy of the License at
//
//     http://www.apache.org/licenses/LICENSE-2.0
//
// Unless required by applicable law or agreed to in writing, software
// distributed under the License is distributed on an "AS IS" BASIS,
// WITHOUT WARRANTIES OR CONDITIONS OF ANY KIND, either express or implied.
// See the License for the specific language governing permissions and
// limitations under the License.

#include <glog/logging.h>
#include <any>
#include <string>
#include "common/Array.h"
#include "common/Consts.h"
#include "common/EasyAssert.h"
#include "common/FieldMeta.h"
#include "common/Json.h"
#include "fmt/format.h"
#include "nlohmann/json.hpp"
#include "storage/Event.h"
#include "storage/PayloadReader.h"
#include "storage/PayloadWriter.h"
#include "log/Log.h"

namespace milvus::storage {

int
GetFixPartSize(DescriptorEventData& data) {
    return sizeof(data.fix_part.collection_id) +
           sizeof(data.fix_part.partition_id) +
           sizeof(data.fix_part.segment_id) + sizeof(data.fix_part.field_id) +
           sizeof(data.fix_part.start_timestamp) +
           sizeof(data.fix_part.end_timestamp) +
           sizeof(data.fix_part.data_type);
}
int
GetFixPartSize(BaseEventData& data) {
    return sizeof(data.start_timestamp) + sizeof(data.end_timestamp);
}

int
GetEventHeaderSize(EventHeader& header) {
    return sizeof(header.event_type_) + sizeof(header.timestamp_) +
           sizeof(header.event_length_) + sizeof(header.next_position_);
}

int
GetEventFixPartSize(EventType event_type) {
    switch (event_type) {
        case EventType::DescriptorEvent: {
            DescriptorEventData data;
            return GetFixPartSize(data);
        }
        case EventType::InsertEvent:
        case EventType::DeleteEvent:
        case EventType::CreateCollectionEvent:
        case EventType::DropCollectionEvent:
        case EventType::CreatePartitionEvent:
        case EventType::DropPartitionEvent:
        case EventType::IndexFileEvent: {
            BaseEventData data;
            return GetFixPartSize(data);
        }
        default:
            PanicInfo(DataFormatBroken,
                      fmt::format("unsupported event type {}", event_type));
    }
}

EventHeader::EventHeader(BinlogReaderPtr reader) {
    auto ast = reader->Read(sizeof(timestamp_), &timestamp_);
    assert(ast.ok());
    ast = reader->Read(sizeof(event_type_), &event_type_);
    assert(ast.ok());
    ast = reader->Read(sizeof(event_length_), &event_length_);
    assert(ast.ok());
    ast = reader->Read(sizeof(next_position_), &next_position_);
    assert(ast.ok());
}

std::vector<uint8_t>
EventHeader::Serialize() {
    auto header_size = sizeof(timestamp_) + sizeof(event_type_) +
                       sizeof(event_length_) + sizeof(next_position_);
    std::vector<uint8_t> res(header_size);
    int offset = 0;
    memcpy(res.data() + offset, &timestamp_, sizeof(timestamp_));
    offset += sizeof(timestamp_);
    memcpy(res.data() + offset, &event_type_, sizeof(event_type_));
    offset += sizeof(event_type_);
    memcpy(res.data() + offset, &event_length_, sizeof(event_length_));
    offset += sizeof(event_length_);
    memcpy(res.data() + offset, &next_position_, sizeof(next_position_));

    return res;
}

DescriptorEventDataFixPart::DescriptorEventDataFixPart(BinlogReaderPtr reader) {
    auto ast = reader->Read(sizeof(collection_id), &collection_id);
    assert(ast.ok());
    ast = reader->Read(sizeof(partition_id), &partition_id);
    assert(ast.ok());
    ast = reader->Read(sizeof(segment_id), &segment_id);
    assert(ast.ok());
    ast = reader->Read(sizeof(field_id), &field_id);
    assert(ast.ok());
    ast = reader->Read(sizeof(start_timestamp), &start_timestamp);
    assert(ast.ok());
    ast = reader->Read(sizeof(end_timestamp), &end_timestamp);
    assert(ast.ok());
    ast = reader->Read(sizeof(data_type), &data_type);
    assert(ast.ok());
}

std::vector<uint8_t>
DescriptorEventDataFixPart::Serialize() {
    auto fix_part_size = sizeof(collection_id) + sizeof(partition_id) +
                         sizeof(segment_id) + sizeof(field_id) +
                         sizeof(start_timestamp) + sizeof(end_timestamp) +
                         sizeof(data_type);
    std::vector<uint8_t> res(fix_part_size);
    int offset = 0;
    memcpy(res.data() + offset, &collection_id, sizeof(collection_id));
    offset += sizeof(collection_id);
    memcpy(res.data() + offset, &partition_id, sizeof(partition_id));
    offset += sizeof(partition_id);
    memcpy(res.data() + offset, &segment_id, sizeof(segment_id));
    offset += sizeof(segment_id);
    memcpy(res.data() + offset, &field_id, sizeof(field_id));
    offset += sizeof(field_id);
    memcpy(res.data() + offset, &start_timestamp, sizeof(start_timestamp));
    offset += sizeof(start_timestamp);
    memcpy(res.data() + offset, &end_timestamp, sizeof(end_timestamp));
    offset += sizeof(end_timestamp);
    memcpy(res.data() + offset, &data_type, sizeof(data_type));

    return res;
}

DescriptorEventData::DescriptorEventData(BinlogReaderPtr reader) {
    fix_part = DescriptorEventDataFixPart(reader);
    for (auto i = static_cast<int8_t>(EventType::DescriptorEvent);
         i < static_cast<int8_t>(EventType::EventTypeEnd);
         i++) {
        post_header_lengths.push_back(GetEventFixPartSize(EventType(i)));
    }
    auto ast =
        reader->Read(post_header_lengths.size(), post_header_lengths.data());
    assert(ast.ok());
    ast = reader->Read(sizeof(extra_length), &extra_length);
    assert(ast.ok());
    extra_bytes = std::vector<uint8_t>(extra_length);
    ast = reader->Read(extra_length, extra_bytes.data());
    assert(ast.ok());

    nlohmann::json json =
        nlohmann::json::parse(extra_bytes.begin(), extra_bytes.end());
    if (json.contains(ORIGIN_SIZE_KEY)) {
        extras[ORIGIN_SIZE_KEY] =
            static_cast<std::string>(json[ORIGIN_SIZE_KEY]);
    }
    if (json.contains(INDEX_BUILD_ID_KEY)) {
        extras[INDEX_BUILD_ID_KEY] =
            static_cast<std::string>(json[INDEX_BUILD_ID_KEY]);
    }
    if (json.contains(NULLABLE)) {
        extras[NULLABLE] = static_cast<bool>(json[NULLABLE]);
    }
}

std::vector<uint8_t>
DescriptorEventData::Serialize() {
    auto fix_part_data = fix_part.Serialize();
    nlohmann::json extras_json;
    for (auto v : extras) {
        if (v.first == NULLABLE) {
            extras_json.emplace(v.first, std::any_cast<bool>(v.second));
        } else {
            extras_json.emplace(v.first, std::any_cast<std::string>(v.second));
        }
    }
    std::string extras_string = extras_json.dump();
    extra_length = extras_string.size();
    extra_bytes =
        std::vector<uint8_t>(extras_string.begin(), extras_string.end());
    auto len = fix_part_data.size() + post_header_lengths.size() +
               sizeof(extra_length) + extra_length;
    std::vector<uint8_t> res(len);
    int offset = 0;
    memcpy(res.data() + offset, fix_part_data.data(), fix_part_data.size());
    offset += fix_part_data.size();
    memcpy(res.data() + offset,
           post_header_lengths.data(),
           post_header_lengths.size());
    offset += post_header_lengths.size();
    memcpy(res.data() + offset, &extra_length, sizeof(extra_length));
    offset += sizeof(extra_length);
    memcpy(res.data() + offset, extra_bytes.data(), extra_bytes.size());

    return res;
}

BaseEventData::BaseEventData(BinlogReaderPtr reader,
                             int event_length,
                             DataType data_type,
                             bool nullable,
                             bool is_field_data) {
    auto ast = reader->ReadSingleValue<Timestamp>(start_timestamp);
    AssertInfo(ast.ok(), "read start timestamp failed");
    ast = reader->ReadSingleValue<Timestamp>(end_timestamp);
    AssertInfo(ast.ok(), "read end timestamp failed");

    int payload_length =
        event_length - sizeof(start_timestamp) - sizeof(end_timestamp);
    auto res = reader->Read(payload_length);
    AssertInfo(res.first.ok(), "read payload failed");
    payload_reader = std::make_shared<PayloadReader>(
        res.second.get(), payload_length, data_type, nullable, is_field_data);
}

std::vector<uint8_t>
BaseEventData::Serialize() {
    if (payload_reader->has_binary_payload()) {
        // for index slice, directly copy payload slice
        auto payload_size = payload_reader->get_payload_size();
        auto payload_data = payload_reader->get_payload_data();
        auto len =
            sizeof(start_timestamp) + sizeof(end_timestamp) + payload_size;
        std::vector<uint8_t> res(len);
        int offset = 0;
        memcpy(res.data() + offset, &start_timestamp, sizeof(start_timestamp));
        offset += sizeof(start_timestamp);
        memcpy(res.data() + offset, &end_timestamp, sizeof(end_timestamp));
        offset += sizeof(end_timestamp);
        memcpy(res.data() + offset, payload_data, payload_size);
        return res;
    } else {
        // for insert bin log, use field_data to serialize
        auto field_data = payload_reader->get_field_data();
        auto data_type = field_data->get_data_type();
        std::shared_ptr<PayloadWriter> payload_writer;
        if (IsVectorDataType(data_type) &&
            // each element will be serialized as bytes so no need dim info
            data_type != DataType::VECTOR_ARRAY &&
            !IsSparseFloatVectorDataType(data_type)) {
            payload_writer = std::make_unique<PayloadWriter>(
                data_type, field_data->get_dim(), field_data->IsNullable());
        } else {
            payload_writer = std::make_unique<PayloadWriter>(
                data_type, field_data->IsNullable());
        }
        switch (data_type) {
            case DataType::VARCHAR:
            case DataType::STRING:
            case DataType::TEXT: {
                for (size_t offset = 0; offset < field_data->get_num_rows();
                     ++offset) {
                    auto str = static_cast<const std::string*>(
                        field_data->RawValue(offset));
                    auto size = field_data->is_valid(offset) ? str->size() : -1;
                    payload_writer->add_one_string_payload(str->c_str(), size);
                }
                break;
            }
            case DataType::ARRAY: {
                for (size_t offset = 0; offset < field_data->get_num_rows();
                     ++offset) {
                    auto array =
                        static_cast<const Array*>(field_data->RawValue(offset));
                    auto array_string =
                        array->output_data().SerializeAsString();
                    auto size =
                        field_data->is_valid(offset) ? array_string.size() : -1;

                    payload_writer->add_one_binary_payload(
                        reinterpret_cast<const uint8_t*>(array_string.c_str()),
                        size);
                }
                break;
            }
            case DataType::JSON: {
                for (size_t offset = 0; offset < field_data->get_num_rows();
                     ++offset) {
                    auto string_view =
                        static_cast<const Json*>(field_data->RawValue(offset))
                            ->data();
                    auto size =
                        field_data->is_valid(offset) ? string_view.size() : -1;
                    payload_writer->add_one_binary_payload(
                        reinterpret_cast<const uint8_t*>(
                            std::string(string_view).c_str()),
                        size);
                }
                break;
            }
            case DataType::VECTOR_SPARSE_FLOAT: {
                for (size_t offset = 0; offset < field_data->get_num_rows();
                     ++offset) {
                    auto row =
                        static_cast<const knowhere::sparse::SparseRow<float>*>(
                            field_data->RawValue(offset));
                    payload_writer->add_one_binary_payload(
                        static_cast<const uint8_t*>(row->data()),
                        row->data_byte_size());
                }
                break;
            }
            case DataType::VECTOR_ARRAY: {
                for (size_t offset = 0; offset < field_data->get_num_rows();
                     ++offset) {
                    auto array = static_cast<const VectorArray*>(
                        field_data->RawValue(offset));
                    auto array_string =
                        array->output_data().SerializeAsString();
                    auto size = array_string.size();

<<<<<<< HEAD
=======
                    // todo(SapdeA): it maybe better to serialize vectors one by one
>>>>>>> 3220abe2
                    payload_writer->add_one_binary_payload(
                        reinterpret_cast<const uint8_t*>(array_string.c_str()),
                        size);
                }
                break;
            }
            default: {
                auto payload =
                    Payload{data_type,
                            static_cast<const uint8_t*>(field_data->Data()),
                            field_data->ValidData(),
                            field_data->get_num_rows(),
                            field_data->get_dim(),
                            field_data->IsNullable()};
                payload_writer->add_payload(payload);
            }
        }

        payload_writer->finish();
        auto payload_buffer = payload_writer->get_payload_buffer();
        auto len = sizeof(start_timestamp) + sizeof(end_timestamp) +
                   payload_buffer.size();
        std::vector<uint8_t> res(len);
        int offset = 0;
        memcpy(res.data() + offset, &start_timestamp, sizeof(start_timestamp));
        offset += sizeof(start_timestamp);
        memcpy(res.data() + offset, &end_timestamp, sizeof(end_timestamp));
        offset += sizeof(end_timestamp);
        memcpy(
            res.data() + offset, payload_buffer.data(), payload_buffer.size());

        return res;
    }
}

BaseEvent::BaseEvent(BinlogReaderPtr reader,
                     DataType data_type,
                     bool nullable) {
    event_header = EventHeader(reader);
    auto event_data_length =
        event_header.event_length_ - GetEventHeaderSize(event_header);
    event_data = BaseEventData(reader, event_data_length, data_type, nullable);
}

std::vector<uint8_t>
BaseEvent::Serialize() {
    auto data = event_data.Serialize();
    int data_size = data.size();

    event_header.event_length_ = GetEventHeaderSize(event_header) + data_size;
    event_header.next_position_ = event_header.event_length_ + event_offset;
    auto header = event_header.Serialize();
    int header_size = header.size();

    int len = header_size + data_size;
    std::vector<uint8_t> res(len, 0);
    int offset = 0;
    memcpy(res.data() + offset, header.data(), header_size);
    offset += header_size;
    memcpy(res.data() + offset, data.data(), data_size);

    return res;
}

DescriptorEvent::DescriptorEvent(BinlogReaderPtr reader) {
    event_header = EventHeader(reader);
    event_data = DescriptorEventData(reader);
}

std::vector<uint8_t>
DescriptorEvent::Serialize() {
    event_header.event_type_ = EventType::DescriptorEvent;
    auto data = event_data.Serialize();
    int data_size = data.size();

    event_header.event_length_ = GetEventHeaderSize(event_header) + data_size;
    auto header = event_header.Serialize();
    int header_size = header.size();

    int len = header_size + data_size + sizeof(MAGIC_NUM);
    std::vector<uint8_t> res(len, 0);
    int offset = 0;
    memcpy(res.data(), &MAGIC_NUM, sizeof(MAGIC_NUM));
    offset += sizeof(MAGIC_NUM);
    memcpy(res.data() + offset, header.data(), header_size);
    offset += header_size;
    memcpy(res.data() + offset, data.data(), data_size);
    offset += data_size;
    event_header.next_position_ = offset;

    return res;
}

std::vector<uint8_t>
LocalInsertEvent::Serialize() {
    int row_num = field_data->get_num_rows();
    int dimension = field_data->get_dim();
    int data_size = field_data->DataSize();
    int valid_data_size = field_data->ValidDataSize();
    int len = sizeof(row_num) + sizeof(dimension) + data_size + valid_data_size;

    std::vector<uint8_t> res(len);
    int offset = 0;
    memcpy(res.data() + offset, &row_num, sizeof(row_num));
    offset += sizeof(row_num);
    memcpy(res.data() + offset, &dimension, sizeof(dimension));
    offset += sizeof(dimension);
    memcpy(res.data() + offset, field_data->Data(), data_size);
    offset += data_size;
    memcpy(res.data() + offset, field_data->ValidData(), valid_data_size);
    return res;
}

LocalIndexEvent::LocalIndexEvent(BinlogReaderPtr reader) {
    auto ret = reader->Read(sizeof(index_size), &index_size);
    AssertInfo(ret.ok(), "read binlog failed");
    ret = reader->Read(sizeof(degree), &degree);
    AssertInfo(ret.ok(), "read binlog failed");

    auto res = reader->Read(index_size);
    AssertInfo(res.first.ok(), "read payload failed");
    auto payload_reader = std::make_shared<PayloadReader>(
        res.second.get(), index_size, DataType::INT8, false);
    field_data = payload_reader->get_field_data();
}

std::vector<uint8_t>
LocalIndexEvent::Serialize() {
    index_size = field_data->Size();
    int len = sizeof(index_size) + sizeof(degree) + index_size;

    std::vector<uint8_t> res(len);
    int offset = 0;
    memcpy(res.data() + offset, &index_size, sizeof(index_size));
    offset += sizeof(index_size);
    memcpy(res.data() + offset, &degree, sizeof(degree));
    offset += sizeof(degree);
    memcpy(res.data() + offset, field_data->Data(), index_size);

    return res;
}

}  // namespace milvus::storage<|MERGE_RESOLUTION|>--- conflicted
+++ resolved
@@ -321,10 +321,7 @@
                         array->output_data().SerializeAsString();
                     auto size = array_string.size();
 
-<<<<<<< HEAD
-=======
                     // todo(SapdeA): it maybe better to serialize vectors one by one
->>>>>>> 3220abe2
                     payload_writer->add_one_binary_payload(
                         reinterpret_cast<const uint8_t*>(array_string.c_str()),
                         size);
