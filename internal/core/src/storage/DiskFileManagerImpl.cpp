// Licensed to the LF AI & Data foundation under one
// or more contributor license agreements. See the NOTICE file
// distributed with this work for additional information
// regarding copyright ownership. The ASF licenses this file
// to you under the Apache License, Version 2.0 (the
// "License"); you may not use this file except in compliance
// with the License. You may obtain a copy of the License at
//
//     http://www.apache.org/licenses/LICENSE-2.0
//
// Unless required by applicable law or agreed to in writing, software
// distributed under the License is distributed on an "AS IS" BASIS,
// WITHOUT WARRANTIES OR CONDITIONS OF ANY KIND, either express or implied.
// See the License for the specific language governing permissions and
// limitations under the License.

#include <sys/fcntl.h>
#include <algorithm>
#include <boost/filesystem.hpp>
#include <cstdint>
#include <memory>
#include <mutex>
#include <optional>
#include <type_traits>
#include <unordered_map>
#include <unordered_set>
#include <utility>
#include <vector>

#include "common/Common.h"
#include "common/Consts.h"
#include "common/EasyAssert.h"
#include "common/FieldData.h"
#include "common/FieldDataInterface.h"
#include "common/File.h"
#include "common/Slice.h"
#include "common/Types.h"
#include "index/Utils.h"
#include "log/Log.h"

#include "storage/DiskFileManagerImpl.h"
#include "storage/FileManager.h"
#include "storage/IndexData.h"
#include "storage/LocalChunkManagerSingleton.h"
#include "storage/ThreadPools.h"
#include "storage/Types.h"
#include "storage/Util.h"

namespace milvus::storage {
DiskFileManagerImpl::DiskFileManagerImpl(
    const FileManagerContext& fileManagerContext)
    : FileManagerImpl(fileManagerContext.fieldDataMeta,
                      fileManagerContext.indexMeta) {
    rcm_ = fileManagerContext.chunkManagerPtr;
}

DiskFileManagerImpl::~DiskFileManagerImpl() {
<<<<<<< HEAD
    auto local_chunk_manager =
        LocalChunkManagerSingleton::GetInstance().GetChunkManager();
    local_chunk_manager->RemoveDir(GetLocalIndexObjectPrefix());
    local_chunk_manager->RemoveDir(GetLocalTextIndexPrefix());
    local_chunk_manager->RemoveDir(GetLocalJsonKeyIndexPrefix());
    local_chunk_manager->RemoveDir(GetLocalNgramIndexPrefix());
=======
    RemoveIndexFiles();
    RemoveTextLogFiles();
    RemoveJsonKeyIndexFiles();
>>>>>>> d4260b47
}

bool
DiskFileManagerImpl::LoadFile(const std::string& file) noexcept {
    return true;
}

std::string
DiskFileManagerImpl::GetRemoteIndexPath(const std::string& file_name,
                                        int64_t slice_num) const {
    std::string remote_prefix;
    remote_prefix = GetRemoteIndexObjectPrefix();
    return remote_prefix + "/" + file_name + "_" + std::to_string(slice_num);
}

std::string
DiskFileManagerImpl::GetRemoteTextLogPath(const std::string& file_name,
                                          int64_t slice_num) const {
    auto remote_prefix = GetRemoteTextLogPrefix();
    return remote_prefix + "/" + file_name + "_" + std::to_string(slice_num);
}

std::string
DiskFileManagerImpl::GetRemoteJsonKeyIndexPath(const std::string& file_name,
                                               int64_t slice_num) {
    auto remote_prefix = GetRemoteJsonKeyLogPrefix();
    return remote_prefix + "/" + file_name + "_" + std::to_string(slice_num);
}

bool
DiskFileManagerImpl::AddFileInternal(
    const std::string& file,
    const std::function<std::string(const std::string&, int)>&
        get_remote_path) noexcept {
    auto local_chunk_manager =
        LocalChunkManagerSingleton::GetInstance().GetChunkManager();
    FILEMANAGER_TRY
    if (!local_chunk_manager->Exist(file)) {
        LOG_ERROR("local file {} not exists", file);
        return false;
    }

    // record local file path
    local_paths_.emplace_back(file);

    auto fileName = GetFileName(file);
    auto fileSize = local_chunk_manager->Size(file);
    added_total_file_size_ += fileSize;

    std::vector<std::string> batch_remote_files;
    std::vector<int64_t> remote_file_sizes;
    std::vector<int64_t> local_file_offsets;

    int slice_num = 0;
    auto parallel_degree =
        uint64_t(DEFAULT_FIELD_MAX_MEMORY_LIMIT / FILE_SLICE_SIZE);
    for (int64_t offset = 0; offset < fileSize; slice_num++) {
        if (batch_remote_files.size() >= parallel_degree) {
            AddBatchIndexFiles(file,
                               local_file_offsets,
                               batch_remote_files,

                               remote_file_sizes);
            batch_remote_files.clear();
            remote_file_sizes.clear();
            local_file_offsets.clear();
        }

        auto batch_size = std::min(FILE_SLICE_SIZE, int64_t(fileSize) - offset);
        batch_remote_files.emplace_back(get_remote_path(fileName, slice_num));
        remote_file_sizes.emplace_back(batch_size);
        local_file_offsets.emplace_back(offset);
        offset += batch_size;
    }
    if (batch_remote_files.size() > 0) {
        AddBatchIndexFiles(
            file, local_file_offsets, batch_remote_files, remote_file_sizes);
    }
    FILEMANAGER_CATCH
    FILEMANAGER_END

    return true;
}  // namespace knowhere

bool
DiskFileManagerImpl::AddFile(const std::string& file) noexcept {
    return AddFileInternal(file,
                           [this](const std::string& file_name, int slice_num) {
                               return GetRemoteIndexPath(file_name, slice_num);
                           });
}

bool
DiskFileManagerImpl::AddJsonKeyIndexLog(const std::string& file) noexcept {
    return AddFileInternal(
        file, [this](const std::string& file_name, int slice_num) {
            return GetRemoteJsonKeyIndexPath(file_name, slice_num);
        });
}

bool
DiskFileManagerImpl::AddTextLog(const std::string& file) noexcept {
    return AddFileInternal(
        file, [this](const std::string& file_name, int slice_num) {
            return GetRemoteTextLogPath(file_name, slice_num);
        });
}

void
DiskFileManagerImpl::AddBatchIndexFiles(
    const std::string& local_file_name,
    const std::vector<int64_t>& local_file_offsets,
    const std::vector<std::string>& remote_files,
    const std::vector<int64_t>& remote_file_sizes) {
    auto local_chunk_manager =
        LocalChunkManagerSingleton::GetInstance().GetChunkManager();
    auto& pool = ThreadPools::GetThreadPool(milvus::ThreadPoolPriority::HIGH);

    std::vector<std::future<std::shared_ptr<uint8_t[]>>> futures;
    futures.reserve(remote_file_sizes.size());
    AssertInfo(local_file_offsets.size() == remote_files.size(),
               "inconsistent size of offset slices with file slices");
    AssertInfo(remote_files.size() == remote_file_sizes.size(),
               "inconsistent size of file slices with size slices");

    for (int64_t i = 0; i < remote_files.size(); ++i) {
        futures.push_back(pool.Submit(
            [&](const std::string& file,
                const int64_t offset,
                const int64_t data_size) -> std::shared_ptr<uint8_t[]> {
                auto buf = std::shared_ptr<uint8_t[]>(new uint8_t[data_size]);
                local_chunk_manager->Read(file, offset, buf.get(), data_size);
                return buf;
            },
            local_file_name,
            local_file_offsets[i],
            remote_file_sizes[i]));
    }

    // hold index data util upload index file done
    std::vector<std::shared_ptr<uint8_t[]>> index_datas;
    std::vector<const uint8_t*> data_slices;
    for (auto& future : futures) {
        auto res = future.get();
        index_datas.emplace_back(res);
        data_slices.emplace_back(res.get());
    }

    std::map<std::string, int64_t> res;
    res = PutIndexData(rcm_.get(),
                       data_slices,
                       remote_file_sizes,
                       remote_files,
                       field_meta_,
                       index_meta_);
    for (auto& re : res) {
        remote_paths_to_size_[re.first] = re.second;
    }
}

void
DiskFileManagerImpl::CacheIndexToDiskInternal(
    const std::vector<std::string>& remote_files,
    const std::function<std::string()>& get_local_index_prefix,
    milvus::proto::common::LoadPriority priority) {
    auto local_chunk_manager =
        LocalChunkManagerSingleton::GetInstance().GetChunkManager();

    std::map<std::string, std::vector<int>> index_slices;
    for (auto& file_path : remote_files) {
        auto pos = file_path.find_last_of('_');
        AssertInfo(pos > 0, "invalided index file path:{}", file_path);
        try {
            auto idx = std::stoi(file_path.substr(pos + 1));
            index_slices[file_path.substr(0, pos)].emplace_back(idx);
        } catch (const std::logic_error& e) {
            auto err_message = fmt::format(
                "invalided index file path:{}, error:{}", file_path, e.what());
            LOG_ERROR(err_message);
            throw std::logic_error(err_message);
        }
    }

    for (auto& slices : index_slices) {
        std::sort(slices.second.begin(), slices.second.end());
    }

    for (auto& slices : index_slices) {
        auto prefix = slices.first;
        auto local_index_file_name =
            get_local_index_prefix() +
            prefix.substr(prefix.find_last_of('/') + 1);
        local_chunk_manager->CreateFile(local_index_file_name);
        auto file =
            File::Open(local_index_file_name, O_CREAT | O_RDWR | O_TRUNC);

        // Get the remote files
        std::vector<std::string> batch_remote_files;
        batch_remote_files.reserve(slices.second.size());

        uint64_t max_parallel_degree =
            uint64_t(DEFAULT_FIELD_MAX_MEMORY_LIMIT / FILE_SLICE_SIZE);

        auto appendIndexFiles = [&]() {
            auto index_chunks_futures =
                GetObjectData(rcm_.get(),
                              batch_remote_files,
                              milvus::PriorityForLoad(priority));
            for (auto& chunk_future : index_chunks_futures) {
                auto chunk_codec = chunk_future.get();
                file.Write(chunk_codec->PayloadData(),
                           chunk_codec->PayloadSize());
            }
            batch_remote_files.clear();
        };

        for (int& iter : slices.second) {
            auto origin_file = prefix + "_" + std::to_string(iter);
            batch_remote_files.push_back(origin_file);

            if (batch_remote_files.size() == max_parallel_degree) {
                appendIndexFiles();
            }
        }
        if (batch_remote_files.size() > 0) {
            appendIndexFiles();
        }
        local_paths_.emplace_back(local_index_file_name);
    }
}

void
DiskFileManagerImpl::CacheIndexToDisk(
    const std::vector<std::string>& remote_files,
    milvus::proto::common::LoadPriority priority) {
    return CacheIndexToDiskInternal(
        remote_files,
        [this]() { return GetLocalIndexObjectPrefix(); },
        priority);
}

void
DiskFileManagerImpl::CacheTextLogToDisk(
    const std::vector<std::string>& remote_files,
    milvus::proto::common::LoadPriority priority) {
    return CacheIndexToDiskInternal(
        remote_files, [this]() { return GetLocalTextIndexPrefix(); }, priority);
}

void
DiskFileManagerImpl::CacheJsonKeyIndexToDisk(
    const std::vector<std::string>& remote_files,
    milvus::proto::common::LoadPriority priority) {
    return CacheIndexToDiskInternal(
        remote_files,
        [this]() { return GetLocalJsonKeyIndexPrefix(); },
        priority);
}

void
DiskFileManagerImpl::CacheNgramIndexToDisk(
    const std::vector<std::string>& remote_files,
    milvus::proto::common::LoadPriority priority) {
    return CacheIndexToDiskInternal(
        remote_files,
        [this]() { return GetLocalNgramIndexPrefix(); },
        priority);
}

template <typename DataType>
std::string
DiskFileManagerImpl::CacheRawDataToDisk(const Config& config) {
    auto storage_version =
        index::GetValueFromConfig<int64_t>(config, STORAGE_VERSION_KEY)
            .value_or(0);
    if (storage_version == STORAGE_V2) {
        return cache_raw_data_to_disk_storage_v2<DataType>(config);
    }
    return cache_raw_data_to_disk_internal<DataType>(config);
}

template <typename DataType>
std::string
DiskFileManagerImpl::cache_raw_data_to_disk_internal(const Config& config) {
    auto insert_files = index::GetValueFromConfig<std::vector<std::string>>(
        config, INSERT_FILES_KEY);
    AssertInfo(insert_files.has_value(),
               "insert file paths is empty when build index");
    auto remote_files = insert_files.value();
    SortByPath(remote_files);

    auto segment_id = GetFieldDataMeta().segment_id;
    auto field_id = GetFieldDataMeta().field_id;

    auto local_chunk_manager =
        LocalChunkManagerSingleton::GetInstance().GetChunkManager();
    std::string local_data_path;
    bool file_created = false;

    // get batch raw data from s3 and write batch data to disk file
    // TODO: load and write of different batches at the same time
    std::vector<std::string> batch_files;

    // file format
    // num_rows(uint32) | dim(uint32) | index_data ([]uint8_t)
    uint32_t num_rows = 0;
    uint32_t dim = 0;
    int64_t write_offset = sizeof(num_rows) + sizeof(dim);

    auto FetchRawData = [&]() {
        auto field_datas = GetObjectData(rcm_.get(), batch_files);
        int batch_size = batch_files.size();
        for (int i = 0; i < batch_size; i++) {
            auto field_data = field_datas[i].get()->GetFieldData();
            num_rows += uint32_t(field_data->get_num_rows());
            cache_raw_data_to_disk_common<DataType>(field_data,
                                                    local_chunk_manager,
                                                    local_data_path,
                                                    file_created,
                                                    dim,
                                                    write_offset);
        }
    };

    auto parallel_degree =
        uint64_t(DEFAULT_FIELD_MAX_MEMORY_LIMIT / FILE_SLICE_SIZE);
    for (auto& file : remote_files) {
        if (batch_files.size() >= parallel_degree) {
            FetchRawData();
            batch_files.clear();
        }

        batch_files.emplace_back(file);
    }

    if (batch_files.size() > 0) {
        FetchRawData();
    }

    // write num_rows and dim value to file header
    write_offset = 0;
    local_chunk_manager->Write(
        local_data_path, write_offset, &num_rows, sizeof(num_rows));
    write_offset += sizeof(num_rows);
    local_chunk_manager->Write(
        local_data_path, write_offset, &dim, sizeof(dim));

    return local_data_path;
}

template <typename DataType>
void
DiskFileManagerImpl::cache_raw_data_to_disk_common(
    const FieldDataPtr& field_data,
    const std::shared_ptr<LocalChunkManager>& local_chunk_manager,
    std::string& local_data_path,
    bool& file_created,
    uint32_t& dim,
    int64_t& write_offset) {
    auto data_type = field_data->get_data_type();
    if (!file_created) {
        auto init_file_info = [&](milvus::DataType dt) {
            local_data_path = storage::GenFieldRawDataPathPrefix(
                                  local_chunk_manager,
                                  GetFieldDataMeta().segment_id,
                                  GetFieldDataMeta().field_id) +
                              "raw_data";
            if (dt == milvus::DataType::VECTOR_SPARSE_FLOAT) {
                local_data_path += ".sparse_u32_f32";
            }
            local_chunk_manager->CreateFile(local_data_path);
        };
        init_file_info(data_type);
        file_created = true;
    }
    if (data_type == milvus::DataType::VECTOR_SPARSE_FLOAT) {
        dim =
            (uint32_t)(std::dynamic_pointer_cast<FieldData<SparseFloatVector>>(
                           field_data)
                           ->Dim());
        auto sparse_rows =
            static_cast<const knowhere::sparse::SparseRow<float>*>(
                field_data->Data());
        for (size_t i = 0; i < field_data->Length(); ++i) {
            auto row = sparse_rows[i];
            auto row_byte_size = row.data_byte_size();
            uint32_t nnz = row.size();
            local_chunk_manager->Write(local_data_path,
                                       write_offset,
                                       const_cast<uint32_t*>(&nnz),
                                       sizeof(nnz));
            write_offset += sizeof(nnz);
            local_chunk_manager->Write(
                local_data_path, write_offset, row.data(), row_byte_size);
            write_offset += row_byte_size;
        }
    } else {
        dim = field_data->get_dim();
        auto data_size =
            field_data->get_num_rows() * milvus::GetVecRowSize<DataType>(dim);
        local_chunk_manager->Write(local_data_path,
                                   write_offset,
                                   const_cast<void*>(field_data->Data()),
                                   data_size);
        write_offset += data_size;
    }
}

template <typename T>
std::string
DiskFileManagerImpl::cache_raw_data_to_disk_storage_v2(const Config& config) {
    auto data_type = index::GetValueFromConfig<DataType>(config, DATA_TYPE_KEY);
    AssertInfo(data_type.has_value(), "data type is empty when build index");
    auto dim = index::GetValueFromConfig<int64_t>(config, DIM_KEY).value_or(0);
    auto segment_insert_files =
        index::GetValueFromConfig<std::vector<std::vector<std::string>>>(
            config, SEGMENT_INSERT_FILES_KEY);
    AssertInfo(segment_insert_files.has_value(),
               "segment insert files is empty when build index");
    auto all_remote_files = segment_insert_files.value();
    for (auto& remote_files : all_remote_files) {
        SortByPath(remote_files);
    }

    auto local_chunk_manager =
        LocalChunkManagerSingleton::GetInstance().GetChunkManager();
    std::string local_data_path;
    bool file_created = false;

    // file format
    // num_rows(uint32) | dim(uint32) | index_data ([]uint8_t)
    uint32_t num_rows = 0;
    uint32_t var_dim = 0;
    int64_t write_offset = sizeof(num_rows) + sizeof(var_dim);

    auto field_datas = GetFieldDatasFromStorageV2(
        all_remote_files, GetFieldDataMeta().field_id, data_type.value(), dim);
    for (auto& field_data : field_datas) {
        num_rows += uint32_t(field_data->get_num_rows());
        cache_raw_data_to_disk_common<DataType>(field_data,
                                                local_chunk_manager,
                                                local_data_path,
                                                file_created,
                                                var_dim,
                                                write_offset);
    }

    // write num_rows and dim value to file header
    write_offset = 0;
    local_chunk_manager->Write(
        local_data_path, write_offset, &num_rows, sizeof(num_rows));
    write_offset += sizeof(num_rows);
    local_chunk_manager->Write(
        local_data_path, write_offset, &var_dim, sizeof(var_dim));

    return local_data_path;
}

void
DiskFileManagerImpl::RemoveIndexFiles() {
    auto local_chunk_manager =
        LocalChunkManagerSingleton::GetInstance().GetChunkManager();
    local_chunk_manager->RemoveDir(GetLocalIndexObjectPrefix());
}

void
DiskFileManagerImpl::RemoveTextLogFiles() {
    auto local_chunk_manager =
        LocalChunkManagerSingleton::GetInstance().GetChunkManager();
    local_chunk_manager->RemoveDir(GetLocalTextIndexPrefix());
}

void
DiskFileManagerImpl::RemoveJsonKeyIndexFiles() {
    auto local_chunk_manager =
        LocalChunkManagerSingleton::GetInstance().GetChunkManager();
    local_chunk_manager->RemoveDir(GetLocalJsonKeyIndexPrefix());
}

template <DataType T>
bool
WriteOptFieldIvfDataImpl(
    const int64_t field_id,
    const std::shared_ptr<LocalChunkManager>& local_chunk_manager,
    const std::string& local_data_path,
    const std::vector<FieldDataPtr>& field_datas,
    uint64_t& write_offset) {
    using FieldDataT = DataTypeNativeOrVoid<T>;
    using OffsetT = uint32_t;
    std::unordered_map<FieldDataT, std::vector<OffsetT>> mp;
    OffsetT offset = 0;
    for (const auto& field_data : field_datas) {
        for (int64_t i = 0; i < field_data->get_num_rows(); ++i) {
            auto val =
                *reinterpret_cast<const FieldDataT*>(field_data->RawValue(i));
            mp[val].push_back(offset++);
        }
    }

    // Do not write to disk if there is only one value
    if (mp.size() <= 1) {
        return false;
    }

    local_chunk_manager->Write(local_data_path,
                               write_offset,
                               const_cast<int64_t*>(&field_id),
                               sizeof(field_id));
    write_offset += sizeof(field_id);
    const uint32_t num_of_unique_field_data = mp.size();
    local_chunk_manager->Write(local_data_path,
                               write_offset,
                               const_cast<uint32_t*>(&num_of_unique_field_data),
                               sizeof(num_of_unique_field_data));
    write_offset += sizeof(num_of_unique_field_data);
    for (const auto& [val, offsets] : mp) {
        const uint32_t offsets_cnt = offsets.size();
        local_chunk_manager->Write(local_data_path,
                                   write_offset,
                                   const_cast<uint32_t*>(&offsets_cnt),
                                   sizeof(offsets_cnt));
        write_offset += sizeof(offsets_cnt);
        const size_t data_size = offsets_cnt * sizeof(OffsetT);
        local_chunk_manager->Write(local_data_path,
                                   write_offset,
                                   const_cast<OffsetT*>(offsets.data()),
                                   data_size);
        write_offset += data_size;
    }
    return true;
}

#define GENERATE_OPT_FIELD_IVF_IMPL(DT)               \
    WriteOptFieldIvfDataImpl<DT>(field_id,            \
                                 local_chunk_manager, \
                                 local_data_path,     \
                                 field_datas,         \
                                 write_offset)
bool
WriteOptFieldIvfData(
    const DataType& dt,
    const int64_t field_id,
    const std::shared_ptr<LocalChunkManager>& local_chunk_manager,
    const std::string& local_data_path,
    const std::vector<FieldDataPtr>& field_datas,
    uint64_t& write_offset) {
    switch (dt) {
        case DataType::BOOL:
            return GENERATE_OPT_FIELD_IVF_IMPL(DataType::BOOL);
        case DataType::INT8:
            return GENERATE_OPT_FIELD_IVF_IMPL(DataType::INT8);
        case DataType::INT16:
            return GENERATE_OPT_FIELD_IVF_IMPL(DataType::INT16);
        case DataType::INT32:
            return GENERATE_OPT_FIELD_IVF_IMPL(DataType::INT32);
        case DataType::INT64:
            return GENERATE_OPT_FIELD_IVF_IMPL(DataType::INT64);
        case DataType::FLOAT:
            return GENERATE_OPT_FIELD_IVF_IMPL(DataType::FLOAT);
        case DataType::DOUBLE:
            return GENERATE_OPT_FIELD_IVF_IMPL(DataType::DOUBLE);
        case DataType::STRING:
            return GENERATE_OPT_FIELD_IVF_IMPL(DataType::STRING);
        case DataType::VARCHAR:
            return GENERATE_OPT_FIELD_IVF_IMPL(DataType::VARCHAR);
        default:
            LOG_WARN("Unsupported data type in optional scalar field: ", dt);
            return false;
    }
    return true;
}
#undef GENERATE_OPT_FIELD_IVF_IMPL

void
WriteOptFieldsIvfMeta(
    const std::shared_ptr<LocalChunkManager>& local_chunk_manager,
    const std::string& local_data_path,
    const uint32_t num_of_fields,
    uint64_t& write_offset) {
    const uint8_t kVersion = 0;
    local_chunk_manager->Write(local_data_path,
                               write_offset,
                               const_cast<uint8_t*>(&kVersion),
                               sizeof(kVersion));
    write_offset += sizeof(kVersion);
    local_chunk_manager->Write(local_data_path,
                               write_offset,
                               const_cast<uint32_t*>(&num_of_fields),
                               sizeof(num_of_fields));
    write_offset += sizeof(num_of_fields);
}

std::string
DiskFileManagerImpl::CacheOptFieldToDisk(OptFieldT& fields_map) {
    const uint32_t num_of_fields = fields_map.size();
    if (0 == num_of_fields) {
        return "";
    } else if (num_of_fields > 1) {
        PanicInfo(
            ErrorCode::NotImplemented,
            "vector index build with multiple fields is not supported yet");
    }

    auto segment_id = GetFieldDataMeta().segment_id;
    auto vec_field_id = GetFieldDataMeta().field_id;
    auto local_chunk_manager =
        LocalChunkManagerSingleton::GetInstance().GetChunkManager();
    auto local_data_path = storage::GenFieldRawDataPathPrefix(
                               local_chunk_manager, segment_id, vec_field_id) +
                           std::string(VEC_OPT_FIELDS);
    local_chunk_manager->CreateFile(local_data_path);
    uint64_t write_offset = 0;
    WriteOptFieldsIvfMeta(
        local_chunk_manager, local_data_path, num_of_fields, write_offset);

    std::unordered_set<int64_t> actual_field_ids;
    for (auto& [field_id, tup] : fields_map) {
        const auto& field_type = std::get<1>(tup);
        auto& field_paths = std::get<2>(tup);
        if (0 == field_paths.size()) {
            LOG_WARN("optional field {} has no data", field_id);
            return "";
        }

        SortByPath(field_paths);
        std::vector<FieldDataPtr> field_datas =
            FetchFieldData(rcm_.get(), field_paths);

        if (WriteOptFieldIvfData(field_type,
                                 field_id,
                                 local_chunk_manager,
                                 local_data_path,
                                 field_datas,
                                 write_offset)) {
            actual_field_ids.insert(field_id);
        }
    }

    if (actual_field_ids.size() != num_of_fields) {
        write_offset = 0;
        WriteOptFieldsIvfMeta(local_chunk_manager,
                              local_data_path,
                              actual_field_ids.size(),
                              write_offset);
        if (actual_field_ids.empty()) {
            return "";
        }
    }

    return local_data_path;
}

std::string
DiskFileManagerImpl::GetFileName(const std::string& localfile) {
    boost::filesystem::path localPath(localfile);
    return localPath.filename().string();
}

std::string
DiskFileManagerImpl::GetIndexIdentifier() {
    return GenIndexPathIdentifier(index_meta_.build_id,
                                  index_meta_.index_version,
                                  index_meta_.segment_id,
                                  index_meta_.field_id);
}

// path to store pre-built index contents downloaded from remote storage
std::string
DiskFileManagerImpl::GetLocalIndexObjectPrefix() {
    auto local_chunk_manager =
        LocalChunkManagerSingleton::GetInstance().GetChunkManager();
    return GenIndexPathPrefix(local_chunk_manager,
                              index_meta_.build_id,
                              index_meta_.index_version,
                              index_meta_.segment_id,
                              index_meta_.field_id,
                              false);
}

// temporary path used during index building
std::string
DiskFileManagerImpl::GetLocalTempIndexObjectPrefix() {
    auto local_chunk_manager =
        LocalChunkManagerSingleton::GetInstance().GetChunkManager();
    return GenIndexPathPrefix(local_chunk_manager,
                              index_meta_.build_id,
                              index_meta_.index_version,
                              index_meta_.segment_id,
                              index_meta_.field_id,
                              true);
}

// path to store pre-built index contents downloaded from remote storage
std::string
DiskFileManagerImpl::GetLocalTextIndexPrefix() {
    auto local_chunk_manager =
        LocalChunkManagerSingleton::GetInstance().GetChunkManager();
    return GenTextIndexPathPrefix(local_chunk_manager,
                                  index_meta_.build_id,
                                  index_meta_.index_version,
                                  field_meta_.segment_id,
                                  field_meta_.field_id,
                                  false);
}

// temporary path used during index building
std::string
DiskFileManagerImpl::GetLocalTempTextIndexPrefix() {
    auto local_chunk_manager =
        LocalChunkManagerSingleton::GetInstance().GetChunkManager();
    return GenIndexPathPrefix(local_chunk_manager,
                              index_meta_.build_id,
                              index_meta_.index_version,
                              field_meta_.segment_id,
                              field_meta_.field_id,
                              true);
}

// path to store pre-built index contents downloaded from remote storage
std::string
DiskFileManagerImpl::GetLocalJsonKeyIndexPrefix() {
    auto local_chunk_manager =
        LocalChunkManagerSingleton::GetInstance().GetChunkManager();
    return GenJsonKeyIndexPathPrefix(local_chunk_manager,
                                     index_meta_.build_id,
                                     index_meta_.index_version,
                                     field_meta_.segment_id,
                                     field_meta_.field_id,
                                     false);
}

// temporary path used during index building
std::string
DiskFileManagerImpl::GetLocalTempJsonKeyIndexPrefix() {
    auto local_chunk_manager =
        LocalChunkManagerSingleton::GetInstance().GetChunkManager();
    return GenJsonKeyIndexPathPrefix(local_chunk_manager,
                                     index_meta_.build_id,
                                     index_meta_.index_version,
                                     field_meta_.segment_id,
                                     field_meta_.field_id,
                                     true);
}

std::string
DiskFileManagerImpl::GetRemoteJsonKeyLogPrefix() {
    return GenRemoteJsonKeyIndexPathPrefix(rcm_,
                                           index_meta_.build_id,
                                           index_meta_.index_version,
                                           field_meta_.collection_id,
                                           field_meta_.partition_id,
                                           field_meta_.segment_id,
                                           field_meta_.field_id);
}

std::string
DiskFileManagerImpl::GetLocalNgramIndexPrefix() {
    auto local_chunk_manager =
        LocalChunkManagerSingleton::GetInstance().GetChunkManager();
    return GenNgramIndexPrefix(local_chunk_manager,
                               index_meta_.build_id,
                               index_meta_.index_version,
                               field_meta_.segment_id,
                               field_meta_.field_id,
                               false);
}

std::string
DiskFileManagerImpl::GetLocalTempNgramIndexPrefix() {
    auto local_chunk_manager =
        LocalChunkManagerSingleton::GetInstance().GetChunkManager();
    return GenNgramIndexPrefix(local_chunk_manager,
                               index_meta_.build_id,
                               index_meta_.index_version,
                               field_meta_.segment_id,
                               field_meta_.field_id,
                               true);
}

std::string
DiskFileManagerImpl::GetLocalRawDataObjectPrefix() {
    auto local_chunk_manager =
        LocalChunkManagerSingleton::GetInstance().GetChunkManager();
    return GenFieldRawDataPathPrefix(
        local_chunk_manager, field_meta_.segment_id, field_meta_.field_id);
}

bool
DiskFileManagerImpl::RemoveFile(const std::string& file) noexcept {
    // TODO: implement this interface
    return false;
}

std::optional<bool>
DiskFileManagerImpl::IsExisted(const std::string& file) noexcept {
    bool isExist = false;
    auto local_chunk_manager =
        LocalChunkManagerSingleton::GetInstance().GetChunkManager();
    try {
        isExist = local_chunk_manager->Exist(file);
    } catch (std::exception& e) {
        // LOG_DEBUG("Exception:{}", e).what();
        return std::nullopt;
    }
    return isExist;
}

template std::string
DiskFileManagerImpl::CacheRawDataToDisk<float>(const Config& config);
template std::string
DiskFileManagerImpl::CacheRawDataToDisk<float16>(const Config& config);
template std::string
DiskFileManagerImpl::CacheRawDataToDisk<bfloat16>(const Config& config);
template std::string
DiskFileManagerImpl::CacheRawDataToDisk<bin1>(const Config& config);

}  // namespace milvus::storage<|MERGE_RESOLUTION|>--- conflicted
+++ resolved
@@ -55,18 +55,10 @@
 }
 
 DiskFileManagerImpl::~DiskFileManagerImpl() {
-<<<<<<< HEAD
-    auto local_chunk_manager =
-        LocalChunkManagerSingleton::GetInstance().GetChunkManager();
-    local_chunk_manager->RemoveDir(GetLocalIndexObjectPrefix());
-    local_chunk_manager->RemoveDir(GetLocalTextIndexPrefix());
-    local_chunk_manager->RemoveDir(GetLocalJsonKeyIndexPrefix());
-    local_chunk_manager->RemoveDir(GetLocalNgramIndexPrefix());
-=======
     RemoveIndexFiles();
     RemoveTextLogFiles();
     RemoveJsonKeyIndexFiles();
->>>>>>> d4260b47
+    RemoveNgramIndexFiles();
 }
 
 bool
@@ -544,6 +536,13 @@
     auto local_chunk_manager =
         LocalChunkManagerSingleton::GetInstance().GetChunkManager();
     local_chunk_manager->RemoveDir(GetLocalJsonKeyIndexPrefix());
+}
+
+void
+DiskFileManagerImpl::RemoveNgramIndexFiles() {
+    auto local_chunk_manager =
+        LocalChunkManagerSingleton::GetInstance().GetChunkManager();
+    local_chunk_manager->RemoveDir(GetLocalNgramIndexPrefix());
 }
 
 template <DataType T>
