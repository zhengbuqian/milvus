--- conflicted
+++ resolved
@@ -35,12 +35,9 @@
 #include "index/SkipIndex.h"
 #include "index/TextMatchIndex.h"
 #include "index/JsonKeyStatsInvertedIndex.h"
-<<<<<<< HEAD
-#include "index/NgramInvertedIndex.h"
-=======
 #include "segcore/ConcurrentVector.h"
 #include "segcore/InsertRecord.h"
->>>>>>> e04e5b41
+#include "index/NgramInvertedIndex.h"
 
 namespace milvus::segcore {
 
@@ -146,10 +143,9 @@
     virtual std::pair<milvus::Json, bool>
     GetJsonData(FieldId field_id, size_t offset) const = 0;
 
-<<<<<<< HEAD
     virtual index::NgramInvertedIndex*
     GetNgramIndex(FieldId field_id) const = 0;
-=======
+
     virtual void
     LazyCheckSchema(const Schema& sch) = 0;
 
@@ -161,7 +157,6 @@
     // currently it's used to sync field data list with updated schema.
     virtual void
     FinishLoad() = 0;
->>>>>>> e04e5b41
 };
 
 // internal API for DSL calculation
