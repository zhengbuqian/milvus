// Copyright (C) 2019-2020 Zilliz. All rights reserved.
//
// Licensed under the Apache License, Version 2.0 (the "License"); you may not use this file except in compliance
// with the License. You may obtain a copy of the License at
//
// http://www.apache.org/licenses/LICENSE-2.0
//
// Unless required by applicable law or agreed to in writing, software distributed under the License
// is distributed on an "AS IS" BASIS, WITHOUT WARRANTIES OR CONDITIONS OF ANY KIND, either express
// or implied. See the License for the specific language governing permissions and limitations under the License

#pragma once

#include <memory>
#include <utility>

#include "common/LoadInfo.h"
#include "common/Types.h"
#include "index/Index.h"
#include "pb/segcore.pb.h"
#include "segcore/InsertRecord.h"
#include "segcore/SegmentInterface.h"
#include "segcore/Types.h"
#include "index/NgramInvertedIndex.h"

namespace milvus::segcore {

class SegmentSealed : public SegmentInternalInterface {
 public:
    virtual void
    LoadIndex(const LoadIndexInfo& info) = 0;
    virtual void
    LoadSegmentMeta(const milvus::proto::segcore::LoadSegmentMeta& meta) = 0;
    virtual void
    DropIndex(const FieldId field_id) = 0;
    virtual void
    DropFieldData(const FieldId field_id) = 0;

    virtual void
    AddFieldDataInfoForSealed(const LoadFieldDataInfo& field_data_info) = 0;
    virtual void
    RemoveFieldFile(const FieldId field_id) = 0;
    virtual void
    ClearData() = 0;
    virtual std::unique_ptr<DataArray>
    get_vector(FieldId field_id, const int64_t* ids, int64_t count) const = 0;

    virtual void
    LoadTextIndex(FieldId field_id,
                  std::unique_ptr<index::TextMatchIndex> index) = 0;

    virtual InsertRecord<true>&
    get_insert_record() = 0;

    virtual index::IndexBase*
    GetJsonIndex(FieldId field_id, std::string path) const override {
        JSONIndexKey key;
        key.field_id = field_id;
        key.nested_path = path;
        auto index = json_indexings_.find(key);
        if (index == json_indexings_.end()) {
            return nullptr;
        }
        return index->second.get();
    }

    virtual void
    LoadJsonKeyIndex(
        FieldId field_id,
        std::unique_ptr<index::JsonKeyStatsInvertedIndex> index) = 0;

<<<<<<< HEAD
    virtual index::JsonKeyStatsInvertedIndex*
    GetJsonKeyIndex(FieldId field_id) const = 0;

    virtual std::pair<std::string_view, bool>
    GetJsonData(FieldId field_id, size_t offset) const = 0;

    virtual void
    LoadNgramIndex(FieldId field_id,
                   std::unique_ptr<index::NgramInvertedIndex> index) = 0;

    virtual index::NgramInvertedIndex*
    GetNgramIndex(FieldId field_id) const override = 0;

=======
>>>>>>> e04e5b41
    SegmentType
    type() const override {
        return SegmentType::Sealed;
    }

    PinWrapper<const index::IndexBase*>
    chunk_index_impl(FieldId field_id,
                     std::string path,
                     int64_t chunk_id) const override {
        JSONIndexKey key;
        key.field_id = field_id;
        key.nested_path = path;
        AssertInfo(json_indexings_.find(key) != json_indexings_.end(),
                   "Cannot find json index with path: " + path);
        return PinWrapper<const index::IndexBase*>(
            json_indexings_.at(key).get());
    }

    virtual bool
    HasIndex(FieldId field_id) const override = 0;
    bool
    HasIndex(FieldId field_id,
             const std::string& path,
             DataType data_type,
             bool any_type = false) const override {
        JSONIndexKey key;
        key.field_id = field_id;
        key.nested_path = path;
        auto index = json_indexings_.find(key);
        if (index == json_indexings_.end()) {
            return false;
        }
        if (any_type) {
            return true;
        }
        return index->second->IsDataTypeSupported(data_type);
    }

 protected:
    struct JSONIndexKey {
        FieldId field_id;
        std::string nested_path;
        bool
        operator==(const JSONIndexKey& other) const {
            return field_id == other.field_id &&
                   nested_path == other.nested_path;
        }
    };

    struct hash_helper {
        size_t
        operator()(const JSONIndexKey& k) const {
            std::hash<int64_t> h1;
            std::hash<std::string> h2;
            size_t hash_result = 0;
            boost::hash_combine(hash_result, h1(k.field_id.get()));
            boost::hash_combine(hash_result, h2(k.nested_path));
            return hash_result;
        }
    };
    std::unordered_map<JSONIndexKey, index::IndexBasePtr, hash_helper>
        json_indexings_;
};

using SegmentSealedSPtr = std::shared_ptr<SegmentSealed>;
using SegmentSealedUPtr = std::unique_ptr<SegmentSealed>;

}  // namespace milvus::segcore<|MERGE_RESOLUTION|>--- conflicted
+++ resolved
@@ -69,13 +69,6 @@
         FieldId field_id,
         std::unique_ptr<index::JsonKeyStatsInvertedIndex> index) = 0;
 
-<<<<<<< HEAD
-    virtual index::JsonKeyStatsInvertedIndex*
-    GetJsonKeyIndex(FieldId field_id) const = 0;
-
-    virtual std::pair<std::string_view, bool>
-    GetJsonData(FieldId field_id, size_t offset) const = 0;
-
     virtual void
     LoadNgramIndex(FieldId field_id,
                    std::unique_ptr<index::NgramInvertedIndex> index) = 0;
@@ -83,8 +76,6 @@
     virtual index::NgramInvertedIndex*
     GetNgramIndex(FieldId field_id) const override = 0;
 
-=======
->>>>>>> e04e5b41
     SegmentType
     type() const override {
         return SegmentType::Sealed;
