--- conflicted
+++ resolved
@@ -103,11 +103,8 @@
         test_chunked_column_group.cpp
         test_group_chunk_translator.cpp
         test_chunked_segment_storage_v2.cpp
-<<<<<<< HEAD
+        test_thread_pool.cpp
         test_vector_array.cpp
-=======
-        test_thread_pool.cpp
->>>>>>> 6d2ad519
         )
 
 if ( INDEX_ENGINE STREQUAL "cardinal" )
