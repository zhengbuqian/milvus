--- conflicted
+++ resolved
@@ -53,13 +53,8 @@
 	}
 
 	schema := &schemapb.CollectionSchema{
-<<<<<<< HEAD
-		Fields:       fieldSchemas,
-		StructFields: StructArrayFieldSchemas,
-=======
 		Fields:            fieldSchemas,
 		StructArrayFields: StructArrayFieldSchemas,
->>>>>>> 3220abe2
 	}
 	arrowSchema, err := ConvertToArrowSchema(schema)
 	assert.NoError(t, err)
