package storage

import (
	"testing"

	"github.com/stretchr/testify/suite"
	"go.uber.org/zap"

	"github.com/milvus-io/milvus-proto/go-api/v2/schemapb"
	"github.com/milvus-io/milvus/pkg/v2/log"
	"github.com/milvus-io/milvus/pkg/v2/util/merr"
	"github.com/milvus-io/milvus/pkg/v2/util/typeutil"
)

func TestInsertDataSuite(t *testing.T) {
	suite.Run(t, new(InsertDataSuite))
}

func TestArrayFieldDataSuite(t *testing.T) {
	suite.Run(t, new(ArrayFieldDataSuite))
}

type InsertDataSuite struct {
	suite.Suite

	schema *schemapb.CollectionSchema

	iDataOneRow  *InsertData
	iDataTwoRows *InsertData
	iDataEmpty   *InsertData
}

func (s *InsertDataSuite) SetupSuite() {
	s.schema = genTestCollectionMeta().Schema
}

func (s *InsertDataSuite) TestInsertData() {
	s.Run("nil schema", func() {
		idata, err := NewInsertData(nil)
		s.Error(err)
		s.Nil(idata)
	})

	s.Run("nullable field schema", func() {
		tests := []struct {
			description string
			dataType    schemapb.DataType
		}{
			{"nullable bool field", schemapb.DataType_Bool},
			{"nullable int8 field", schemapb.DataType_Int8},
			{"nullable int16 field", schemapb.DataType_Int16},
			{"nullable int32 field", schemapb.DataType_Int32},
			{"nullable int64 field", schemapb.DataType_Int64},
			{"nullable float field", schemapb.DataType_Float},
			{"nullable double field", schemapb.DataType_Double},
			{"nullable json field", schemapb.DataType_JSON},
			{"nullable array field", schemapb.DataType_Array},
			{"nullable string/varchar field", schemapb.DataType_String},
		}

		for _, test := range tests {
			s.Run(test.description, func() {
				schema := &schemapb.CollectionSchema{
					Fields: []*schemapb.FieldSchema{
						{
							DataType: test.dataType,
							Nullable: true,
						},
					},
				}
				_, err := NewInsertData(schema)
				s.Nil(err)
			})
		}
	})

	s.Run("invalid schema", func() {
		tests := []struct {
			description string
			invalidType schemapb.DataType
		}{
			{"binary vector without dim", schemapb.DataType_BinaryVector},
			{"float vector without dim", schemapb.DataType_FloatVector},
			{"float16 vector without dim", schemapb.DataType_Float16Vector},
			{"bfloat16 vector without dim", schemapb.DataType_BFloat16Vector},
			{"int8 vector without dim", schemapb.DataType_Int8Vector},
		}

		for _, test := range tests {
			s.Run(test.description, func() {
				schema := &schemapb.CollectionSchema{
					Fields: []*schemapb.FieldSchema{
						{
							DataType: test.invalidType,
						},
					},
				}
				idata, err := NewInsertData(schema)
				s.Error(err)
				s.Nil(idata)
			})
		}
	})

	s.Run("empty iData", func() {
		idata := &InsertData{}
		s.True(idata.IsEmpty())
		s.Equal(0, idata.GetRowNum())
		s.Equal(0, idata.GetMemorySize())

		err := idata.Append(map[FieldID]interface{}{1: struct{}{}})
		s.Error(err)
	})

	s.Run("init by New", func() {
		s.True(s.iDataEmpty.IsEmpty())
		s.Equal(0, s.iDataEmpty.GetRowNum())
		s.Equal(33, s.iDataEmpty.GetMemorySize())

		s.False(s.iDataOneRow.IsEmpty())
		s.Equal(1, s.iDataOneRow.GetRowNum())
		s.Equal(240, s.iDataOneRow.GetMemorySize())

		s.False(s.iDataTwoRows.IsEmpty())
		s.Equal(2, s.iDataTwoRows.GetRowNum())
		s.Equal(433, s.iDataTwoRows.GetMemorySize())

		for _, field := range s.iDataTwoRows.Data {
			s.Equal(2, field.RowNum())

			err := field.AppendRow(struct{}{})
			log.Warn("error", zap.Error(err))
			s.ErrorIs(err, merr.ErrParameterInvalid)
		}
	})
}

func (s *InsertDataSuite) TestMemorySize() {
	s.Equal(s.iDataEmpty.Data[RowIDField].GetMemorySize(), 1)
	s.Equal(s.iDataEmpty.Data[TimestampField].GetMemorySize(), 1)
	s.Equal(s.iDataEmpty.Data[BoolField].GetMemorySize(), 1)
	s.Equal(s.iDataEmpty.Data[Int8Field].GetMemorySize(), 1)
	s.Equal(s.iDataEmpty.Data[Int16Field].GetMemorySize(), 1)
	s.Equal(s.iDataEmpty.Data[Int32Field].GetMemorySize(), 1)
	s.Equal(s.iDataEmpty.Data[Int64Field].GetMemorySize(), 1)
	s.Equal(s.iDataEmpty.Data[FloatField].GetMemorySize(), 1)
	s.Equal(s.iDataEmpty.Data[DoubleField].GetMemorySize(), 1)
	s.Equal(s.iDataEmpty.Data[StringField].GetMemorySize(), 1)
	s.Equal(s.iDataEmpty.Data[ArrayField].GetMemorySize(), 1)
	s.Equal(s.iDataEmpty.Data[BinaryVectorField].GetMemorySize(), 4)
	s.Equal(s.iDataEmpty.Data[FloatVectorField].GetMemorySize(), 4)
	s.Equal(s.iDataEmpty.Data[Float16VectorField].GetMemorySize(), 4)
	s.Equal(s.iDataEmpty.Data[BFloat16VectorField].GetMemorySize(), 4)
	s.Equal(s.iDataEmpty.Data[SparseFloatVectorField].GetMemorySize(), 0)
	s.Equal(s.iDataEmpty.Data[Int8VectorField].GetMemorySize(), 4)
	s.Equal(s.iDataEmpty.Data[StructSubInt32Field].GetMemorySize(), 1)
	s.Equal(s.iDataEmpty.Data[StructSubFloatVectorField].GetMemorySize(), 0)

	s.Equal(s.iDataOneRow.Data[RowIDField].GetMemorySize(), 9)
	s.Equal(s.iDataOneRow.Data[TimestampField].GetMemorySize(), 9)
	s.Equal(s.iDataOneRow.Data[BoolField].GetMemorySize(), 2)
	s.Equal(s.iDataOneRow.Data[Int8Field].GetMemorySize(), 2)
	s.Equal(s.iDataOneRow.Data[Int16Field].GetMemorySize(), 3)
	s.Equal(s.iDataOneRow.Data[Int32Field].GetMemorySize(), 5)
	s.Equal(s.iDataOneRow.Data[Int64Field].GetMemorySize(), 9)
	s.Equal(s.iDataOneRow.Data[FloatField].GetMemorySize(), 5)
	s.Equal(s.iDataOneRow.Data[DoubleField].GetMemorySize(), 9)
	s.Equal(s.iDataOneRow.Data[StringField].GetMemorySize(), 20)
	s.Equal(s.iDataOneRow.Data[JSONField].GetMemorySize(), len([]byte(`{"batch":1}`))+16+1)
	s.Equal(s.iDataOneRow.Data[ArrayField].GetMemorySize(), 3*4+1)
	s.Equal(s.iDataOneRow.Data[BinaryVectorField].GetMemorySize(), 5)
	s.Equal(s.iDataOneRow.Data[FloatVectorField].GetMemorySize(), 20)
	s.Equal(s.iDataOneRow.Data[Float16VectorField].GetMemorySize(), 12)
	s.Equal(s.iDataOneRow.Data[BFloat16VectorField].GetMemorySize(), 12)
	s.Equal(s.iDataOneRow.Data[SparseFloatVectorField].GetMemorySize(), 28)
	s.Equal(s.iDataOneRow.Data[Int8VectorField].GetMemorySize(), 8)
	s.Equal(s.iDataOneRow.Data[StructSubInt32Field].GetMemorySize(), 3*4+1)
	s.Equal(s.iDataOneRow.Data[StructSubFloatVectorField].GetMemorySize(), 3*4*2+4)

	s.Equal(s.iDataTwoRows.Data[RowIDField].GetMemorySize(), 17)
	s.Equal(s.iDataTwoRows.Data[TimestampField].GetMemorySize(), 17)
	s.Equal(s.iDataTwoRows.Data[BoolField].GetMemorySize(), 3)
	s.Equal(s.iDataTwoRows.Data[Int8Field].GetMemorySize(), 3)
	s.Equal(s.iDataTwoRows.Data[Int16Field].GetMemorySize(), 5)
	s.Equal(s.iDataTwoRows.Data[Int32Field].GetMemorySize(), 9)
	s.Equal(s.iDataTwoRows.Data[Int64Field].GetMemorySize(), 17)
	s.Equal(s.iDataTwoRows.Data[FloatField].GetMemorySize(), 9)
	s.Equal(s.iDataTwoRows.Data[DoubleField].GetMemorySize(), 17)
	s.Equal(s.iDataTwoRows.Data[StringField].GetMemorySize(), 39)
	s.Equal(s.iDataTwoRows.Data[ArrayField].GetMemorySize(), 25)
	s.Equal(s.iDataTwoRows.Data[BinaryVectorField].GetMemorySize(), 6)
	s.Equal(s.iDataTwoRows.Data[FloatVectorField].GetMemorySize(), 36)
	s.Equal(s.iDataTwoRows.Data[Float16VectorField].GetMemorySize(), 20)
	s.Equal(s.iDataTwoRows.Data[BFloat16VectorField].GetMemorySize(), 20)
	s.Equal(s.iDataTwoRows.Data[SparseFloatVectorField].GetMemorySize(), 54)
	s.Equal(s.iDataTwoRows.Data[Int8VectorField].GetMemorySize(), 12)
	s.Equal(s.iDataTwoRows.Data[StructSubInt32Field].GetMemorySize(), 3*4+2*4+1)
	s.Equal(s.iDataTwoRows.Data[StructSubFloatVectorField].GetMemorySize(), 3*4*2+4+2*4*2+4)
}

func (s *InsertDataSuite) TestGetRowSize() {
	s.Equal(s.iDataOneRow.Data[RowIDField].GetRowSize(0), 8)
	s.Equal(s.iDataOneRow.Data[TimestampField].GetRowSize(0), 8)
	s.Equal(s.iDataOneRow.Data[BoolField].GetRowSize(0), 1)
	s.Equal(s.iDataOneRow.Data[Int8Field].GetRowSize(0), 1)
	s.Equal(s.iDataOneRow.Data[Int16Field].GetRowSize(0), 2)
	s.Equal(s.iDataOneRow.Data[Int32Field].GetRowSize(0), 4)
	s.Equal(s.iDataOneRow.Data[Int64Field].GetRowSize(0), 8)
	s.Equal(s.iDataOneRow.Data[FloatField].GetRowSize(0), 4)
	s.Equal(s.iDataOneRow.Data[DoubleField].GetRowSize(0), 8)
	s.Equal(s.iDataOneRow.Data[StringField].GetRowSize(0), 19)
	s.Equal(s.iDataOneRow.Data[JSONField].GetRowSize(0), len([]byte(`{"batch":1}`))+16)
	s.Equal(s.iDataOneRow.Data[ArrayField].GetRowSize(0), 3*4)
	s.Equal(s.iDataOneRow.Data[BinaryVectorField].GetRowSize(0), 1)
	s.Equal(s.iDataOneRow.Data[FloatVectorField].GetRowSize(0), 16)
	s.Equal(s.iDataOneRow.Data[Float16VectorField].GetRowSize(0), 8)
	s.Equal(s.iDataOneRow.Data[BFloat16VectorField].GetRowSize(0), 8)
	s.Equal(s.iDataOneRow.Data[SparseFloatVectorField].GetRowSize(0), 24)
	s.Equal(s.iDataOneRow.Data[Int8VectorField].GetRowSize(0), 4)
	s.Equal(s.iDataOneRow.Data[StructSubInt32Field].GetRowSize(0), 3*4)
	s.Equal(s.iDataOneRow.Data[StructSubFloatVectorField].GetRowSize(0), 3*4*2+4)
}

func GetFields(schema *schemapb.CollectionSchema) []*schemapb.FieldSchema {
	ret := make([]*schemapb.FieldSchema, 0, 100)
	ret = append(ret, schema.GetFields()...)
<<<<<<< HEAD
	for _, structField := range schema.GetStructFields() {
=======
	for _, structField := range schema.GetStructArrayFields() {
>>>>>>> 3220abe2
		ret = append(ret, structField.GetFields()...)
	}
	return ret
}

func (s *InsertDataSuite) TestGetDataType() {
	for _, field := range GetFields(s.schema) {
		fieldData, ok := s.iDataOneRow.Data[field.GetFieldID()]
		s.True(ok)
		s.Equal(field.GetDataType(), fieldData.GetDataType())
	}
}

func (s *InsertDataSuite) TestGetNullable() {
	for _, field := range GetFields(s.schema) {
		fieldData, ok := s.iDataOneRow.Data[field.GetFieldID()]
		s.True(ok)
		s.Equal(field.GetNullable(), fieldData.GetNullable())
	}
}

func (s *InsertDataSuite) SetupTest() {
	var err error
	s.iDataEmpty, err = NewInsertData(s.schema)
	s.Require().NoError(err)
	s.True(s.iDataEmpty.IsEmpty())
	s.Equal(0, s.iDataEmpty.GetRowNum())
	s.Equal(33, s.iDataEmpty.GetMemorySize())

	row1 := map[FieldID]interface{}{
		RowIDField:             int64(3),
		TimestampField:         int64(3),
		BoolField:              true,
		Int8Field:              int8(3),
		Int16Field:             int16(3),
		Int32Field:             int32(3),
		Int64Field:             int64(3),
		FloatField:             float32(3),
		DoubleField:            float64(3),
		StringField:            "str",
		BinaryVectorField:      []byte{0},
		FloatVectorField:       []float32{4, 5, 6, 7},
		Float16VectorField:     []byte{0, 0, 0, 0, 255, 255, 255, 255},
		BFloat16VectorField:    []byte{0, 0, 0, 0, 255, 255, 255, 255},
		SparseFloatVectorField: typeutil.CreateSparseFloatRow([]uint32{0, 1, 2}, []float32{4, 5, 6}),
		Int8VectorField:        []int8{-4, -5, 6, 7},
		ArrayField: &schemapb.ScalarField{
			Data: &schemapb.ScalarField_IntData{
				IntData: &schemapb.IntArray{Data: []int32{1, 2, 3}},
			},
		},
		JSONField: []byte(`{"batch":3}`),
		StructSubInt32Field: &schemapb.ScalarField{
			Data: &schemapb.ScalarField_IntData{
				IntData: &schemapb.IntArray{Data: []int32{1, 2, 3}},
			},
		},
		StructSubFloatVectorField: &schemapb.VectorField{
			Dim: 2,
			Data: &schemapb.VectorField_FloatVector{
				FloatVector: &schemapb.FloatArray{Data: []float32{1, 2, 3, 4, 5, 6}},
			},
		},
	}

	s.iDataOneRow, err = NewInsertData(s.schema)
	s.Require().NoError(err)
	err = s.iDataOneRow.Append(row1)
	s.Require().NoError(err)

	for fID, field := range s.iDataOneRow.Data {
		s.Equal(row1[fID], field.GetRow(0))
	}

	row2 := map[FieldID]interface{}{
		RowIDField:             int64(1),
		TimestampField:         int64(1),
		BoolField:              false,
		Int8Field:              int8(1),
		Int16Field:             int16(1),
		Int32Field:             int32(1),
		Int64Field:             int64(1),
		FloatField:             float32(1),
		DoubleField:            float64(1),
		StringField:            string("str"),
		BinaryVectorField:      []byte{0},
		FloatVectorField:       []float32{4, 5, 6, 7},
		Float16VectorField:     []byte{1, 2, 3, 4, 5, 6, 7, 8},
		BFloat16VectorField:    []byte{1, 2, 3, 4, 5, 6, 7, 8},
		SparseFloatVectorField: typeutil.CreateSparseFloatRow([]uint32{2, 3, 4}, []float32{4, 5, 6}),
		Int8VectorField:        []int8{-128, -5, 6, 127},
		ArrayField: &schemapb.ScalarField{
			Data: &schemapb.ScalarField_IntData{
				IntData: &schemapb.IntArray{Data: []int32{1, 2, 3}},
			},
		},
		JSONField: []byte(`{"batch":1}`),
		StructSubInt32Field: &schemapb.ScalarField{
			Data: &schemapb.ScalarField_IntData{
				IntData: &schemapb.IntArray{Data: []int32{1, 2}},
			},
		},
		StructSubFloatVectorField: &schemapb.VectorField{
			Dim: 2,
			Data: &schemapb.VectorField_FloatVector{
				FloatVector: &schemapb.FloatArray{Data: []float32{1, 2, 3, 4}},
			},
		},
	}

	s.iDataTwoRows, err = NewInsertData(s.schema)
	s.Require().NoError(err)
	err = s.iDataTwoRows.Append(row1)
	s.Require().NoError(err)
	err = s.iDataTwoRows.Append(row2)
	s.Require().NoError(err)
}

type ArrayFieldDataSuite struct {
	suite.Suite
}

func (s *ArrayFieldDataSuite) TestArrayFieldData() {
	fieldID2Type := map[int64]schemapb.DataType{
		ArrayField + 1: schemapb.DataType_Bool,
		ArrayField + 2: schemapb.DataType_Int8,
		ArrayField + 3: schemapb.DataType_Int16,
		ArrayField + 4: schemapb.DataType_Int32,
		ArrayField + 5: schemapb.DataType_Int64,
		ArrayField + 6: schemapb.DataType_Float,
		ArrayField + 7: schemapb.DataType_Double,
		ArrayField + 8: schemapb.DataType_VarChar,
	}

	schema := &schemapb.CollectionSchema{
		Fields: []*schemapb.FieldSchema{
			{
				FieldID:  RowIDField,
				DataType: schemapb.DataType_Int64,
			},
			{
				FieldID:  TimestampField,
				DataType: schemapb.DataType_Int64,
			},
			{
				FieldID:      Int64Field,
				IsPrimaryKey: true,
				DataType:     schemapb.DataType_Int64,
			},
		},
	}

	for fieldID, elementType := range fieldID2Type {
		schema.Fields = append(schema.Fields, &schemapb.FieldSchema{
			FieldID:     fieldID,
			DataType:    schemapb.DataType_Array,
			ElementType: elementType,
		})
	}

	insertData, err := NewInsertData(schema)
	s.NoError(err)

	s.Equal(0, insertData.GetRowNum())
	s.Equal(11, insertData.GetMemorySize())
	s.True(insertData.IsEmpty())

	fieldIDToData := map[int64]interface{}{
		RowIDField:     int64(1),
		TimestampField: int64(2),
		Int64Field:     int64(3),
		ArrayField + 1: &schemapb.ScalarField{
			Data: &schemapb.ScalarField_BoolData{
				BoolData: &schemapb.BoolArray{Data: []bool{true, false}},
			},
		},
		ArrayField + 2: &schemapb.ScalarField{
			Data: &schemapb.ScalarField_IntData{
				IntData: &schemapb.IntArray{Data: []int32{0, 0}},
			},
		},
		ArrayField + 3: &schemapb.ScalarField{
			Data: &schemapb.ScalarField_IntData{
				IntData: &schemapb.IntArray{Data: []int32{1, 1}},
			},
		},
		ArrayField + 4: &schemapb.ScalarField{
			Data: &schemapb.ScalarField_IntData{
				IntData: &schemapb.IntArray{Data: []int32{2, 2}},
			},
		},
		ArrayField + 5: &schemapb.ScalarField{
			Data: &schemapb.ScalarField_LongData{
				LongData: &schemapb.LongArray{Data: []int64{3, 3}},
			},
		},
		ArrayField + 6: &schemapb.ScalarField{
			Data: &schemapb.ScalarField_FloatData{
				FloatData: &schemapb.FloatArray{Data: []float32{4, 4}},
			},
		},
		ArrayField + 7: &schemapb.ScalarField{
			Data: &schemapb.ScalarField_DoubleData{
				DoubleData: &schemapb.DoubleArray{Data: []float64{5, 5}},
			},
		},
		ArrayField + 8: &schemapb.ScalarField{
			Data: &schemapb.ScalarField_StringData{
				StringData: &schemapb.StringArray{Data: []string{"6", "6"}},
			},
		},
	}

	err = insertData.Append(fieldIDToData)
	s.NoError(err)
	s.Equal(1, insertData.GetRowNum())
	s.Equal(126, insertData.GetMemorySize())
	s.False(insertData.IsEmpty())
	s.Equal(115, insertData.GetRowSize(0))
}<|MERGE_RESOLUTION|>--- conflicted
+++ resolved
@@ -224,11 +224,7 @@
 func GetFields(schema *schemapb.CollectionSchema) []*schemapb.FieldSchema {
 	ret := make([]*schemapb.FieldSchema, 0, 100)
 	ret = append(ret, schema.GetFields()...)
-<<<<<<< HEAD
-	for _, structField := range schema.GetStructFields() {
-=======
 	for _, structField := range schema.GetStructArrayFields() {
->>>>>>> 3220abe2
 		ret = append(ret, structField.GetFields()...)
 	}
 	return ret
