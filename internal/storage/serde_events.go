--- conflicted
+++ resolved
@@ -132,14 +132,12 @@
 				// If the field is not in the current batch, fill with null array
 				// Note that we're intentionally not filling default value here, because the
 				// deserializer will fill them later.
-<<<<<<< HEAD
-				if !f.Nullable {
-					return merr.WrapErrServiceInternal(fmt.Sprintf("missing field data %s", f.Name))
+				numRows := int(crr.rrs[0].Record().NumRows())
+				arr, err := GenerateEmptyArrayFromSchema(f, numRows)
+				if err != nil {
+					return err
 				}
-				dim, _ := typeutil.GetDim(f)
-				builder := array.NewBuilder(memory.DefaultAllocator, serdeMap[f.DataType].arrowType(int(dim)))
-				builder.AppendNulls(int(crr.rrs[0].Record().NumRows()))
-				recs[idx] = builder.NewArray()
+				recs[idx] = arr
 			}
 			idx++
 			return nil
@@ -155,14 +153,6 @@
 				if err := appendFieldRecord(sf); err != nil {
 					return nil, err
 				}
-=======
-				numRows := int(crr.rrs[0].Record().NumRows())
-				arr, err := GenerateEmptyArrayFromSchema(f, numRows)
-				if err != nil {
-					return nil, err
-				}
-				recs[i] = arr
->>>>>>> ee056f0b
 			}
 		}
 		return &compositeRecord{
