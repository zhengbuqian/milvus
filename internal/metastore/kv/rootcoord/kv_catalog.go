package rootcoord

import (
	"context"
	"fmt"
	"strconv"
	"strings"
	"time"

	"github.com/cockroachdb/errors"
	"github.com/samber/lo"
	"go.uber.org/zap"
	"google.golang.org/protobuf/proto"

	"github.com/milvus-io/milvus-proto/go-api/v2/milvuspb"
	"github.com/milvus-io/milvus-proto/go-api/v2/schemapb"
	"github.com/milvus-io/milvus/internal/json"
	"github.com/milvus-io/milvus/internal/metastore"
	"github.com/milvus-io/milvus/internal/metastore/model"
	"github.com/milvus-io/milvus/pkg/v2/common"
	"github.com/milvus-io/milvus/pkg/v2/kv"
	"github.com/milvus-io/milvus/pkg/v2/log"
	pb "github.com/milvus-io/milvus/pkg/v2/proto/etcdpb"
	"github.com/milvus-io/milvus/pkg/v2/proto/internalpb"
	"github.com/milvus-io/milvus/pkg/v2/util"
	"github.com/milvus-io/milvus/pkg/v2/util/conc"
	"github.com/milvus-io/milvus/pkg/v2/util/crypto"
	"github.com/milvus-io/milvus/pkg/v2/util/etcd"
	"github.com/milvus-io/milvus/pkg/v2/util/funcutil"
	"github.com/milvus-io/milvus/pkg/v2/util/merr"
	"github.com/milvus-io/milvus/pkg/v2/util/paramtable"
	"github.com/milvus-io/milvus/pkg/v2/util/typeutil"
)

// prefix/collection/collection_id 					-> CollectionInfo
// prefix/partitions/collection_id/partition_id		-> PartitionInfo
// prefix/aliases/alias_name						-> AliasInfo
// prefix/fields/collection_id/field_id				-> FieldSchema

type Catalog struct {
	Txn      kv.TxnKV
	Snapshot kv.SnapShotKV

	pool *conc.Pool[any]
}

func NewCatalog(metaKV kv.TxnKV, ss kv.SnapShotKV) metastore.RootCoordCatalog {
	ioPool := conc.NewPool[any](paramtable.Get().MetaStoreCfg.ReadConcurrency.GetAsInt())
	return &Catalog{Txn: metaKV, Snapshot: ss, pool: ioPool}
}

func BuildCollectionKey(dbID typeutil.UniqueID, collectionID typeutil.UniqueID) string {
	if dbID != util.NonDBID {
		return BuildCollectionKeyWithDBID(dbID, collectionID)
	}
	return fmt.Sprintf("%s/%d", CollectionMetaPrefix, collectionID)
}

func BuildPartitionPrefix(collectionID typeutil.UniqueID) string {
	return fmt.Sprintf("%s/%d", PartitionMetaPrefix, collectionID)
}

func BuildPartitionKey(collectionID, partitionID typeutil.UniqueID) string {
	return fmt.Sprintf("%s/%d", BuildPartitionPrefix(collectionID), partitionID)
}

func BuildFieldPrefix(collectionID typeutil.UniqueID) string {
	return fmt.Sprintf("%s/%d", FieldMetaPrefix, collectionID)
}

func BuildFieldKey(collectionID typeutil.UniqueID, fieldID int64) string {
	return fmt.Sprintf("%s/%d", BuildFieldPrefix(collectionID), fieldID)
}

func BuildFunctionPrefix(collectionID typeutil.UniqueID) string {
	return fmt.Sprintf("%s/%d", FunctionMetaPrefix, collectionID)
}

func BuildFunctionKey(collectionID typeutil.UniqueID, functionID int64) string {
	return fmt.Sprintf("%s/%d", BuildFunctionPrefix(collectionID), functionID)
}

func BuildStructArrayFieldPrefix(collectionID typeutil.UniqueID) string {
	return fmt.Sprintf("%s/%d", StructArrayFieldMetaPrefix, collectionID)
}

func BuildStructArrayFieldKey(collectionId typeutil.UniqueID, fieldId int64) string {
	return fmt.Sprintf("%s/%d", BuildStructArrayFieldPrefix(collectionId), fieldId)
}

func BuildAliasKey210(alias string) string {
	return fmt.Sprintf("%s/%s", CollectionAliasMetaPrefix210, alias)
}

func BuildAliasKey(aliasName string) string {
	return fmt.Sprintf("%s/%s", AliasMetaPrefix, aliasName)
}

func BuildAliasKeyWithDB(dbID int64, aliasName string) string {
	k := BuildAliasKey(aliasName)
	if dbID == util.NonDBID {
		return k
	}
	return fmt.Sprintf("%s/%s/%d/%s", DatabaseMetaPrefix, Aliases, dbID, aliasName)
}

func BuildAliasPrefixWithDB(dbID int64) string {
	if dbID == util.NonDBID {
		return AliasMetaPrefix
	}
	return fmt.Sprintf("%s/%s/%d", DatabaseMetaPrefix, Aliases, dbID)
}

// since SnapshotKV may save both snapshot key and the original key if the original key is newest
// MaxEtcdTxnNum need to divided by 2
func batchMultiSaveAndRemove(ctx context.Context, snapshot kv.SnapShotKV, limit int, saves map[string]string, removals []string, ts typeutil.Timestamp) error {
	saveFn := func(partialKvs map[string]string) error {
		return snapshot.MultiSave(ctx, partialKvs, ts)
	}
	if err := etcd.SaveByBatchWithLimit(saves, limit, saveFn); err != nil {
		return err
	}

	removeFn := func(partialKeys []string) error {
		return snapshot.MultiSaveAndRemove(ctx, nil, partialKeys, ts)
	}
	return etcd.RemoveByBatchWithLimit(removals, limit, removeFn)
}

func (kc *Catalog) CreateDatabase(ctx context.Context, db *model.Database, ts typeutil.Timestamp) error {
	key := BuildDatabaseKey(db.ID)
	dbInfo := model.MarshalDatabaseModel(db)
	v, err := proto.Marshal(dbInfo)
	if err != nil {
		return err
	}
	return kc.Snapshot.Save(ctx, key, string(v), ts)
}

func (kc *Catalog) AlterDatabase(ctx context.Context, newColl *model.Database, ts typeutil.Timestamp) error {
	key := BuildDatabaseKey(newColl.ID)
	dbInfo := model.MarshalDatabaseModel(newColl)
	v, err := proto.Marshal(dbInfo)
	if err != nil {
		return err
	}
	return kc.Snapshot.Save(ctx, key, string(v), ts)
}

func (kc *Catalog) DropDatabase(ctx context.Context, dbID int64, ts typeutil.Timestamp) error {
	key := BuildDatabaseKey(dbID)
	return kc.Snapshot.MultiSaveAndRemove(ctx, nil, []string{key}, ts)
}

func (kc *Catalog) ListDatabases(ctx context.Context, ts typeutil.Timestamp) ([]*model.Database, error) {
	_, vals, err := kc.Snapshot.LoadWithPrefix(ctx, DBInfoMetaPrefix, ts)
	if err != nil {
		return nil, err
	}

	dbs := make([]*model.Database, 0, len(vals))
	for _, val := range vals {
		dbMeta := &pb.DatabaseInfo{}
		err := proto.Unmarshal([]byte(val), dbMeta)
		if err != nil {
			return nil, err
		}
		dbs = append(dbs, model.UnmarshalDatabaseModel(dbMeta))
	}
	return dbs, nil
}

func (kc *Catalog) CreateCollection(ctx context.Context, coll *model.Collection, ts typeutil.Timestamp) error {
	if coll.State != pb.CollectionState_CollectionCreating {
		return fmt.Errorf("cannot create collection with state: %s, collection: %s", coll.State.String(), coll.Name)
	}

	k1 := BuildCollectionKey(coll.DBID, coll.CollectionID)
	collInfo := model.MarshalCollectionModel(coll)
	v1, err := proto.Marshal(collInfo)
	if err != nil {
		return fmt.Errorf("failed to marshal collection info: %s", err.Error())
	}

	// Due to the limit of etcd txn number, we must split these kvs into several batches.
	// Save collection key first, and the state of collection is creating.
	// If we save collection key with error, then no garbage will be generated and error will be raised.
	// If we succeeded to save collection but failed to save other related keys, the garbage meta can be removed
	// outside and the collection won't be seen by any others (since it's of creating state).
	// However, if we save other keys first, there is no chance to remove the intermediate meta.
	if err := kc.Snapshot.Save(ctx, k1, string(v1), ts); err != nil {
		return err
	}

	kvs := map[string]string{}

	// save partition info to new path.
	for _, partition := range coll.Partitions {
		k := BuildPartitionKey(coll.CollectionID, partition.PartitionID)
		partitionInfo := model.MarshalPartitionModel(partition)
		v, err := proto.Marshal(partitionInfo)
		if err != nil {
			return err
		}
		kvs[k] = string(v)
	}

	// no default aliases will be created.
	// save fields info to new path.
	for _, field := range coll.Fields {
		k := BuildFieldKey(coll.CollectionID, field.FieldID)
		fieldInfo := model.MarshalFieldModel(field)
		v, err := proto.Marshal(fieldInfo)
		if err != nil {
			return err
		}
		kvs[k] = string(v)
	}

	// save struct array fields to new path
	for _, structArrayField := range coll.StructArrayFields {
		k := BuildStructArrayFieldKey(coll.CollectionID, structArrayField.FieldID)
		structArrayFieldInfo := model.MarshalStructArrayFieldModel(structArrayField)
		v, err := proto.Marshal(structArrayFieldInfo)
		if err != nil {
			return err
		}
		kvs[k] = string(v)
	}

	// save functions info to new path.
	for _, function := range coll.Functions {
		k := BuildFunctionKey(coll.CollectionID, function.ID)
		functionInfo := model.MarshalFunctionModel(function)
		v, err := proto.Marshal(functionInfo)
		if err != nil {
			return err
		}
		kvs[k] = string(v)
	}

	// Though batchSave is not atomic enough, we can promise the atomicity outside.
	// Recovering from failure, if we found collection is creating, we should remove all these related meta.
	// since SnapshotKV may save both snapshot key and the original key if the original key is newest
	// MaxEtcdTxnNum need to divided by 2
	return etcd.SaveByBatchWithLimit(kvs, util.MaxEtcdTxnNum/2, func(partialKvs map[string]string) error {
		return kc.Snapshot.MultiSave(ctx, partialKvs, ts)
	})
}

func (kc *Catalog) loadCollectionFromDb(ctx context.Context, dbID int64, collectionID typeutil.UniqueID, ts typeutil.Timestamp) (*pb.CollectionInfo, error) {
	collKey := BuildCollectionKey(dbID, collectionID)
	collVal, err := kc.Snapshot.Load(ctx, collKey, ts)
	if err != nil {
		return nil, merr.WrapErrCollectionNotFound(collectionID, err.Error())
	}

	collMeta := &pb.CollectionInfo{}
	err = proto.Unmarshal([]byte(collVal), collMeta)
	return collMeta, err
}

func (kc *Catalog) loadCollectionFromDefaultDb(ctx context.Context, collectionID typeutil.UniqueID, ts typeutil.Timestamp) (*pb.CollectionInfo, error) {
	if info, err := kc.loadCollectionFromDb(ctx, util.DefaultDBID, collectionID, ts); err == nil {
		return info, nil
	}
	// get collection from older version.
	return kc.loadCollectionFromDb(ctx, util.NonDBID, collectionID, ts)
}

func (kc *Catalog) loadCollection(ctx context.Context, dbID int64, collectionID typeutil.UniqueID, ts typeutil.Timestamp) (*pb.CollectionInfo, error) {
	if isDefaultDB(dbID) {
		info, err := kc.loadCollectionFromDefaultDb(ctx, collectionID, ts)
		if err != nil {
			return nil, err
		}
		kc.fixDefaultDBIDConsistency(ctx, info, ts)
		return info, nil
	}
	return kc.loadCollectionFromDb(ctx, dbID, collectionID, ts)
}

func partitionVersionAfter210(collMeta *pb.CollectionInfo) bool {
	return len(collMeta.GetPartitionIDs()) <= 0 &&
		len(collMeta.GetPartitionNames()) <= 0 &&
		len(collMeta.GetPartitionCreatedTimestamps()) <= 0
}

func partitionExistByID(collMeta *pb.CollectionInfo, partitionID typeutil.UniqueID) bool {
	return funcutil.SliceContain(collMeta.GetPartitionIDs(), partitionID)
}

func partitionExistByName(collMeta *pb.CollectionInfo, partitionName string) bool {
	return funcutil.SliceContain(collMeta.GetPartitionNames(), partitionName)
}

func (kc *Catalog) CreatePartition(ctx context.Context, dbID int64, partition *model.Partition, ts typeutil.Timestamp) error {
	collMeta, err := kc.loadCollection(ctx, dbID, partition.CollectionID, ts)
	if err != nil {
		return err
	}

	if partitionVersionAfter210(collMeta) {
		// save to newly path.
		k := BuildPartitionKey(partition.CollectionID, partition.PartitionID)
		partitionInfo := model.MarshalPartitionModel(partition)
		v, err := proto.Marshal(partitionInfo)
		if err != nil {
			return err
		}
		return kc.Snapshot.Save(ctx, k, string(v), ts)
	}

	if partitionExistByID(collMeta, partition.PartitionID) {
		return fmt.Errorf("partition already exist: %d", partition.PartitionID)
	}

	if partitionExistByName(collMeta, partition.PartitionName) {
		return fmt.Errorf("partition already exist: %s", partition.PartitionName)
	}

	// keep consistent with older version, otherwise it's hard to judge where to find partitions.
	collMeta.PartitionIDs = append(collMeta.PartitionIDs, partition.PartitionID)
	collMeta.PartitionNames = append(collMeta.PartitionNames, partition.PartitionName)
	collMeta.PartitionCreatedTimestamps = append(collMeta.PartitionCreatedTimestamps, partition.PartitionCreatedTimestamp)

	// this partition exists in older version, should be also changed in place.
	k := BuildCollectionKey(util.NonDBID, partition.CollectionID)
	v, err := proto.Marshal(collMeta)
	if err != nil {
		return err
	}
	return kc.Snapshot.Save(ctx, k, string(v), ts)
}

func (kc *Catalog) CreateAlias(ctx context.Context, alias *model.Alias, ts typeutil.Timestamp) error {
	oldKBefore210 := BuildAliasKey210(alias.Name)
	oldKeyWithoutDb := BuildAliasKey(alias.Name)
	k := BuildAliasKeyWithDB(alias.DbID, alias.Name)
	aliasInfo := model.MarshalAliasModel(alias)
	v, err := proto.Marshal(aliasInfo)
	if err != nil {
		return err
	}
	kvs := map[string]string{k: string(v)}
	return kc.Snapshot.MultiSaveAndRemove(ctx, kvs, []string{oldKBefore210, oldKeyWithoutDb}, ts)
}

func (kc *Catalog) CreateCredential(ctx context.Context, credential *model.Credential) error {
	k := fmt.Sprintf("%s/%s", CredentialPrefix, credential.Username)
	v, err := json.Marshal(&internalpb.CredentialInfo{EncryptedPassword: credential.EncryptedPassword})
	if err != nil {
		log.Ctx(ctx).Error("create credential marshal fail", zap.String("key", k), zap.Error(err))
		return err
	}

	err = kc.Txn.Save(ctx, k, string(v))
	if err != nil {
		log.Ctx(ctx).Error("create credential persist meta fail", zap.String("key", k), zap.Error(err))
		return err
	}

	return nil
}

func (kc *Catalog) AlterCredential(ctx context.Context, credential *model.Credential) error {
	return kc.CreateCredential(ctx, credential)
}

func (kc *Catalog) listPartitionsAfter210(ctx context.Context, collectionID typeutil.UniqueID, ts typeutil.Timestamp) ([]*model.Partition, error) {
	prefix := BuildPartitionPrefix(collectionID)
	_, values, err := kc.Snapshot.LoadWithPrefix(ctx, prefix, ts)
	if err != nil {
		return nil, err
	}
	partitions := make([]*model.Partition, 0, len(values))
	for _, v := range values {
		partitionMeta := &pb.PartitionInfo{}
		err := proto.Unmarshal([]byte(v), partitionMeta)
		if err != nil {
			return nil, err
		}
		partitions = append(partitions, model.UnmarshalPartitionModel(partitionMeta))
	}
	return partitions, nil
}

func (kc *Catalog) batchListPartitionsAfter210(ctx context.Context, ts typeutil.Timestamp) (map[int64][]*model.Partition, error) {
	_, values, err := kc.Snapshot.LoadWithPrefix(ctx, PartitionMetaPrefix, ts)
	if err != nil {
		return nil, err
	}

	ret := make(map[int64][]*model.Partition)
	for i := 0; i < len(values); i++ {
		partitionMeta := &pb.PartitionInfo{}
		err := proto.Unmarshal([]byte(values[i]), partitionMeta)
		if err != nil {
			return nil, err
		}
		collectionID := partitionMeta.GetCollectionId()
		if ret[collectionID] == nil {
			ret[collectionID] = make([]*model.Partition, 0)
		}
		ret[collectionID] = append(ret[collectionID], model.UnmarshalPartitionModel(partitionMeta))
	}
	return ret, nil
}

func fieldVersionAfter210(collMeta *pb.CollectionInfo) bool {
	return len(collMeta.GetSchema().GetFields()) <= 0 && len(collMeta.GetSchema().GetStructArrayFields()) <= 0
}

func (kc *Catalog) listFieldsAfter210(ctx context.Context, collectionID typeutil.UniqueID, ts typeutil.Timestamp) ([]*model.Field, error) {
	prefix := BuildFieldPrefix(collectionID)
	_, values, err := kc.Snapshot.LoadWithPrefix(ctx, prefix, ts)
	if err != nil {
		return nil, err
	}
	fields := make([]*model.Field, 0, len(values))
	for _, v := range values {
		partitionMeta := &schemapb.FieldSchema{}
		err := proto.Unmarshal([]byte(v), partitionMeta)
		if err != nil {
			return nil, err
		}
		fields = append(fields, model.UnmarshalFieldModel(partitionMeta))
	}
	return fields, nil
}

func (kc *Catalog) batchListFieldsAfter210(ctx context.Context, ts typeutil.Timestamp) (map[int64][]*model.Field, error) {
	keys, values, err := kc.Snapshot.LoadWithPrefix(ctx, FieldMetaPrefix, ts)
	if err != nil {
		return nil, err
	}

	ret := make(map[int64][]*model.Field)
	for i := 0; i < len(values); i++ {
		fieldMeta := &schemapb.FieldSchema{}
		err := proto.Unmarshal([]byte(values[i]), fieldMeta)
		if err != nil {
			return nil, err
		}

		collectionID, err := strconv.ParseInt(strings.Split(keys[i], "/")[2], 10, 64)
		if err != nil {
			return nil, err
		}
		if ret[collectionID] == nil {
			ret[collectionID] = make([]*model.Field, 0)
		}
		ret[collectionID] = append(ret[collectionID], model.UnmarshalFieldModel(fieldMeta))
	}
	return ret, nil
}

func (kc *Catalog) listStructArrayFieldsAfter210(ctx context.Context, collectionID typeutil.UniqueID, ts typeutil.Timestamp) ([]*model.StructArrayField, error) {
	prefix := BuildStructArrayFieldPrefix(collectionID)
	_, values, err := kc.Snapshot.LoadWithPrefix(ctx, prefix, ts)
	if err != nil {
		return nil, err
	}
	structFields := make([]*model.StructArrayField, 0, len(values))
	for _, v := range values {
		partitionMeta := &schemapb.StructArrayFieldSchema{}
		err := proto.Unmarshal([]byte(v), partitionMeta)
		if err != nil {
			return nil, err
		}
		structFields = append(structFields, model.UnmarshalStructArrayFieldModel(partitionMeta))
	}
	return structFields, nil
}

func (kc *Catalog) listFunctions(ctx context.Context, collectionID typeutil.UniqueID, ts typeutil.Timestamp) ([]*model.Function, error) {
	prefix := BuildFunctionPrefix(collectionID)
	_, values, err := kc.Snapshot.LoadWithPrefix(ctx, prefix, ts)
	if err != nil {
		return nil, err
	}
	functions := make([]*model.Function, 0, len(values))
	for _, v := range values {
		functionSchema := &schemapb.FunctionSchema{}
		err := proto.Unmarshal([]byte(v), functionSchema)
		if err != nil {
			return nil, err
		}
		functions = append(functions, model.UnmarshalFunctionModel(functionSchema))
	}
	return functions, nil
}

func (kc *Catalog) batchListFunctions(ctx context.Context, ts typeutil.Timestamp) (map[int64][]*model.Function, error) {
	keys, values, err := kc.Snapshot.LoadWithPrefix(ctx, FunctionMetaPrefix, ts)
	if err != nil {
		return nil, err
	}
	ret := make(map[int64][]*model.Function)
	for i := 0; i < len(values); i++ {
		functionSchema := &schemapb.FunctionSchema{}
		err := proto.Unmarshal([]byte(values[i]), functionSchema)
		if err != nil {
			return nil, err
		}
		collectionID, err := strconv.ParseInt(strings.Split(keys[i], "/")[2], 10, 64)
		if err != nil {
			return nil, err
		}
		if ret[collectionID] == nil {
			ret[collectionID] = make([]*model.Function, 0)
		}
		ret[collectionID] = append(ret[collectionID], model.UnmarshalFunctionModel(functionSchema))
	}
	return ret, nil
}

func (kc *Catalog) appendPartitionAndFieldsInfo(ctx context.Context, collMeta *pb.CollectionInfo,
	ts typeutil.Timestamp,
) (*model.Collection, error) {
	collection := model.UnmarshalCollectionModel(collMeta)

	if !partitionVersionAfter210(collMeta) && !fieldVersionAfter210(collMeta) {
		return collection, nil
	}

	partitions, err := kc.listPartitionsAfter210(ctx, collection.CollectionID, ts)
	if err != nil {
		return nil, err
	}
	collection.Partitions = partitions

	fields, err := kc.listFieldsAfter210(ctx, collection.CollectionID, ts)
	if err != nil {
		return nil, err
	}
	collection.Fields = fields

	structArrayFields, err := kc.listStructArrayFieldsAfter210(ctx, collection.CollectionID, ts)
	if err != nil {
		return nil, err
	}
	collection.StructArrayFields = structArrayFields

	functions, err := kc.listFunctions(ctx, collection.CollectionID, ts)
	if err != nil {
		return nil, err
	}
	collection.Functions = functions
	return collection, nil
}

func (kc *Catalog) batchAppendPartitionAndFieldsInfo(ctx context.Context, collMeta []*pb.CollectionInfo,
	ts typeutil.Timestamp,
) ([]*model.Collection, error) {
	var partitionMetaMap map[int64][]*model.Partition
	var fieldMetaMap map[int64][]*model.Field
	var functionMetaMap map[int64][]*model.Function
	ret := make([]*model.Collection, 0)
	for _, coll := range collMeta {
		collection := model.UnmarshalCollectionModel(coll)
		if partitionVersionAfter210(coll) || fieldVersionAfter210(coll) {
			if len(partitionMetaMap) == 0 {
				var err error
				partitionMetaMap, err = kc.batchListPartitionsAfter210(ctx, ts)
				if err != nil {
					return nil, err
				}

				fieldMetaMap, err = kc.batchListFieldsAfter210(ctx, ts)
				if err != nil {
					return nil, err
				}

				functionMetaMap, err = kc.batchListFunctions(ctx, ts)
				if err != nil {
					return nil, err
				}
			}

			if partitionMetaMap[collection.CollectionID] != nil {
				collection.Partitions = partitionMetaMap[collection.CollectionID]
			}
			if fieldMetaMap[collection.CollectionID] != nil {
				collection.Fields = fieldMetaMap[collection.CollectionID]
			}
			if functionMetaMap[collection.CollectionID] != nil {
				collection.Functions = functionMetaMap[collection.CollectionID]
			}
		}
		ret = append(ret, collection)
	}

	return ret, nil
}

func (kc *Catalog) GetCollectionByID(ctx context.Context, dbID int64, ts typeutil.Timestamp, collectionID typeutil.UniqueID) (*model.Collection, error) {
	collMeta, err := kc.loadCollection(ctx, dbID, collectionID, ts)
	if err != nil {
		return nil, err
	}

	return kc.appendPartitionAndFieldsInfo(ctx, collMeta, ts)
}

func (kc *Catalog) CollectionExists(ctx context.Context, dbID int64, collectionID typeutil.UniqueID, ts typeutil.Timestamp) bool {
	_, err := kc.GetCollectionByID(ctx, dbID, ts, collectionID)
	return err == nil
}

func (kc *Catalog) GetCredential(ctx context.Context, username string) (*model.Credential, error) {
	k := fmt.Sprintf("%s/%s", CredentialPrefix, username)
	v, err := kc.Txn.Load(ctx, k)
	if err != nil {
		if errors.Is(err, merr.ErrIoKeyNotFound) {
			log.Ctx(ctx).Debug("not found the user", zap.String("key", k))
		} else {
			log.Ctx(ctx).Warn("get credential meta fail", zap.String("key", k), zap.Error(err))
		}
		return nil, err
	}

	credentialInfo := internalpb.CredentialInfo{}
	err = json.Unmarshal([]byte(v), &credentialInfo)
	if err != nil {
		return nil, fmt.Errorf("unmarshal credential info err:%w", err)
	}

	return &model.Credential{Username: username, EncryptedPassword: credentialInfo.EncryptedPassword}, nil
}

func (kc *Catalog) AlterAlias(ctx context.Context, alias *model.Alias, ts typeutil.Timestamp) error {
	return kc.CreateAlias(ctx, alias, ts)
}

func (kc *Catalog) DropCollection(ctx context.Context, collectionInfo *model.Collection, ts typeutil.Timestamp) error {
	collectionKeys := []string{BuildCollectionKey(collectionInfo.DBID, collectionInfo.CollectionID)}

	var delMetakeysSnap []string
	for _, alias := range collectionInfo.Aliases {
		delMetakeysSnap = append(delMetakeysSnap,
			BuildAliasKey210(alias),
			BuildAliasKey(alias),
			BuildAliasKeyWithDB(collectionInfo.DBID, alias),
		)
	}
	// Snapshot will list all (k, v) pairs and then use Txn.MultiSave to save tombstone for these keys when it prepares
	// to remove a prefix, so though we have very few prefixes, the final operations may exceed the max txn number.
	// TODO(longjiquan): should we list all partitions & fields in KV anyway?
	for _, partition := range collectionInfo.Partitions {
		delMetakeysSnap = append(delMetakeysSnap, BuildPartitionKey(collectionInfo.CollectionID, partition.PartitionID))
	}
	for _, field := range collectionInfo.Fields {
		delMetakeysSnap = append(delMetakeysSnap, BuildFieldKey(collectionInfo.CollectionID, field.FieldID))
	}
	for _, structArrayField := range collectionInfo.StructArrayFields {
		delMetakeysSnap = append(delMetakeysSnap, BuildStructArrayFieldKey(collectionInfo.CollectionID, structArrayField.FieldID))
	}
	for _, function := range collectionInfo.Functions {
		delMetakeysSnap = append(delMetakeysSnap, BuildFunctionKey(collectionInfo.CollectionID, function.ID))
	}
	// delMetakeysSnap = append(delMetakeysSnap, buildPartitionPrefix(collectionInfo.CollectionID))
	// delMetakeysSnap = append(delMetakeysSnap, buildFieldPrefix(collectionInfo.CollectionID))

	// Though batchMultiSaveAndRemoveWithPrefix is not atomic enough, we can promise atomicity outside.
	// If we found collection under dropping state, we'll know that gc is not completely on this collection.
	// However, if we remove collection first, we cannot remove other metas.
	// since SnapshotKV may save both snapshot key and the original key if the original key is newest
	// MaxEtcdTxnNum need to divided by 2
	if err := batchMultiSaveAndRemove(ctx, kc.Snapshot, util.MaxEtcdTxnNum/2, nil, delMetakeysSnap, ts); err != nil {
		return err
	}

	// if we found collection dropping, we should try removing related resources.
	return kc.Snapshot.MultiSaveAndRemove(ctx, nil, collectionKeys, ts)
}

func (kc *Catalog) alterModifyCollection(ctx context.Context, oldColl *model.Collection, newColl *model.Collection, ts typeutil.Timestamp, fieldModify bool) error {
	if oldColl.TenantID != newColl.TenantID || oldColl.CollectionID != newColl.CollectionID {
		return errors.New("altering tenant id or collection id is forbidden")
	}
	if oldColl.DBID != newColl.DBID {
		return errors.New("altering dbID should use `AlterCollectionDB` interface")
	}
	oldCollClone := oldColl.Clone()
	oldCollClone.DBID = newColl.DBID
	oldCollClone.Name = newColl.Name
	oldCollClone.Description = newColl.Description
	oldCollClone.AutoID = newColl.AutoID
	oldCollClone.VirtualChannelNames = newColl.VirtualChannelNames
	oldCollClone.PhysicalChannelNames = newColl.PhysicalChannelNames
	oldCollClone.StartPositions = newColl.StartPositions
	oldCollClone.ShardsNum = newColl.ShardsNum
	oldCollClone.CreateTime = newColl.CreateTime
	oldCollClone.ConsistencyLevel = newColl.ConsistencyLevel
	oldCollClone.State = newColl.State
	oldCollClone.Properties = newColl.Properties
	oldCollClone.Fields = newColl.Fields
	oldCollClone.StructArrayFields = newColl.StructArrayFields
	oldCollClone.UpdateTimestamp = newColl.UpdateTimestamp

	newKey := BuildCollectionKey(newColl.DBID, oldColl.CollectionID)
	value, err := proto.Marshal(model.MarshalCollectionModel(oldCollClone))
	if err != nil {
		return err
	}
	saves := map[string]string{newKey: string(value)}
	// no default aliases will be created.
	// save fields info to new path.
	if fieldModify {
		for _, field := range newColl.Fields {
			k := BuildFieldKey(newColl.CollectionID, field.FieldID)
			fieldInfo := model.MarshalFieldModel(field)
			v, err := proto.Marshal(fieldInfo)
			if err != nil {
				return err
			}
			saves[k] = string(v)
		}
	}
<<<<<<< HEAD

	for _, structArrayField := range newColl.StructArrayFields {
		k := BuildStructArrayFieldKey(newColl.CollectionID, structArrayField.FieldID)
		structArrayFieldInfo := model.MarshalStructArrayFieldModel(structArrayField)
		v, err := proto.Marshal(structArrayFieldInfo)
		if err != nil {
			return err
		}
		saves[k] = string(v)
	}

	if oldKey == newKey {
		return etcd.SaveByBatchWithLimit(saves, util.MaxEtcdTxnNum/2, func(partialKvs map[string]string) error {
			return kc.Snapshot.MultiSave(ctx, partialKvs, ts)
		})
=======
	return etcd.SaveByBatchWithLimit(saves, util.MaxEtcdTxnNum/2, func(partialKvs map[string]string) error {
		return kc.Snapshot.MultiSave(ctx, partialKvs, ts)
	})
}

func (kc *Catalog) AlterCollection(ctx context.Context, oldColl *model.Collection, newColl *model.Collection, alterType metastore.AlterType, ts typeutil.Timestamp, fieldModify bool) error {
	switch alterType {
	case metastore.MODIFY:
		return kc.alterModifyCollection(ctx, oldColl, newColl, ts, fieldModify)
	default:
		return fmt.Errorf("altering collection doesn't support %s", alterType.String())
>>>>>>> 0a0a6b34
	}
}

func (kc *Catalog) AlterCollectionDB(ctx context.Context, oldColl *model.Collection, newColl *model.Collection, ts typeutil.Timestamp) error {
	if oldColl.TenantID != newColl.TenantID || oldColl.CollectionID != newColl.CollectionID {
		return errors.New("altering tenant id or collection id is forbidden")
	}
	oldKey := BuildCollectionKey(oldColl.DBID, oldColl.CollectionID)
	newKey := BuildCollectionKey(newColl.DBID, newColl.CollectionID)

	value, err := proto.Marshal(model.MarshalCollectionModel(newColl))
	if err != nil {
		return err
	}
	saves := map[string]string{newKey: string(value)}

	return kc.Snapshot.MultiSaveAndRemove(ctx, saves, []string{oldKey}, ts)
}

func (kc *Catalog) alterModifyPartition(ctx context.Context, oldPart *model.Partition, newPart *model.Partition, ts typeutil.Timestamp) error {
	if oldPart.CollectionID != newPart.CollectionID || oldPart.PartitionID != newPart.PartitionID {
		return errors.New("altering collection id or partition id is forbidden")
	}
	oldPartClone := oldPart.Clone()
	newPartClone := newPart.Clone()
	oldPartClone.PartitionName = newPartClone.PartitionName
	oldPartClone.PartitionCreatedTimestamp = newPartClone.PartitionCreatedTimestamp
	oldPartClone.State = newPartClone.State
	key := BuildPartitionKey(oldPart.CollectionID, oldPart.PartitionID)
	value, err := proto.Marshal(model.MarshalPartitionModel(oldPartClone))
	if err != nil {
		return err
	}
	return kc.Snapshot.Save(ctx, key, string(value), ts)
}

func (kc *Catalog) AlterPartition(ctx context.Context, dbID int64, oldPart *model.Partition, newPart *model.Partition, alterType metastore.AlterType, ts typeutil.Timestamp) error {
	if alterType == metastore.MODIFY {
		return kc.alterModifyPartition(ctx, oldPart, newPart, ts)
	}
	return fmt.Errorf("altering partition doesn't support %s", alterType.String())
}

func dropPartition(collMeta *pb.CollectionInfo, partitionID typeutil.UniqueID) {
	if collMeta == nil {
		return
	}

	{
		loc := -1
		for idx, pid := range collMeta.GetPartitionIDs() {
			if pid == partitionID {
				loc = idx
				break
			}
		}
		if loc != -1 {
			collMeta.PartitionIDs = append(collMeta.GetPartitionIDs()[:loc], collMeta.GetPartitionIDs()[loc+1:]...)
			collMeta.PartitionNames = append(collMeta.GetPartitionNames()[:loc], collMeta.GetPartitionNames()[loc+1:]...)
			collMeta.PartitionCreatedTimestamps = append(collMeta.GetPartitionCreatedTimestamps()[:loc], collMeta.GetPartitionCreatedTimestamps()[loc+1:]...)
		}
	}
}

func (kc *Catalog) DropPartition(ctx context.Context, dbID int64, collectionID typeutil.UniqueID, partitionID typeutil.UniqueID, ts typeutil.Timestamp) error {
	collMeta, err := kc.loadCollection(ctx, dbID, collectionID, ts)
	if errors.Is(err, merr.ErrCollectionNotFound) {
		// collection's gc happened before partition's.
		return nil
	}

	if err != nil {
		return err
	}

	if partitionVersionAfter210(collMeta) {
		k := BuildPartitionKey(collectionID, partitionID)
		return kc.Snapshot.MultiSaveAndRemove(ctx, nil, []string{k}, ts)
	}

	k := BuildCollectionKey(util.NonDBID, collectionID)
	dropPartition(collMeta, partitionID)
	v, err := proto.Marshal(collMeta)
	if err != nil {
		return err
	}
	return kc.Snapshot.Save(ctx, k, string(v), ts)
}

func (kc *Catalog) DropCredential(ctx context.Context, username string) error {
	k := fmt.Sprintf("%s/%s", CredentialPrefix, username)
	userResults, err := kc.ListUser(ctx, util.DefaultTenant, &milvuspb.UserEntity{Name: username}, true)
	if err != nil && !errors.Is(err, merr.ErrIoKeyNotFound) {
		log.Ctx(ctx).Warn("fail to list user", zap.String("key", k), zap.Error(err))
		return err
	}
	deleteKeys := make([]string, 0, len(userResults)+1)
	deleteKeys = append(deleteKeys, k)
	for _, userResult := range userResults {
		if userResult.User.Name == username {
			for _, role := range userResult.Roles {
				userRoleKey := funcutil.HandleTenantForEtcdKey(RoleMappingPrefix, util.DefaultTenant, fmt.Sprintf("%s/%s", username, role.Name))
				deleteKeys = append(deleteKeys, userRoleKey)
			}
		}
	}
	err = kc.Txn.MultiRemove(ctx, deleteKeys)
	if err != nil {
		log.Ctx(ctx).Warn("fail to drop credential", zap.String("key", k), zap.Error(err))
		return err
	}

	return nil
}

func (kc *Catalog) DropAlias(ctx context.Context, dbID int64, alias string, ts typeutil.Timestamp) error {
	oldKBefore210 := BuildAliasKey210(alias)
	oldKeyWithoutDb := BuildAliasKey(alias)
	k := BuildAliasKeyWithDB(dbID, alias)
	return kc.Snapshot.MultiSaveAndRemove(ctx, nil, []string{k, oldKeyWithoutDb, oldKBefore210}, ts)
}

func (kc *Catalog) GetCollectionByName(ctx context.Context, dbID int64, collectionName string, ts typeutil.Timestamp) (*model.Collection, error) {
	prefix := getDatabasePrefix(dbID)
	_, vals, err := kc.Snapshot.LoadWithPrefix(ctx, prefix, ts)
	if err != nil {
		log.Ctx(ctx).Warn("get collection meta fail", zap.String("collectionName", collectionName), zap.Error(err))
		return nil, err
	}

	for _, val := range vals {
		colMeta := pb.CollectionInfo{}
		err = proto.Unmarshal([]byte(val), &colMeta)
		if err != nil {
			log.Ctx(ctx).Warn("get collection meta unmarshal fail", zap.String("collectionName", collectionName), zap.Error(err))
			continue
		}
		if colMeta.Schema.Name == collectionName {
			// compatibility handled by kc.GetCollectionByID.
			return kc.GetCollectionByID(ctx, dbID, ts, colMeta.GetID())
		}
	}

	return nil, merr.WrapErrCollectionNotFoundWithDB(dbID, collectionName, fmt.Sprintf("timestamp = %d", ts))
}

func (kc *Catalog) ListCollections(ctx context.Context, dbID int64, ts typeutil.Timestamp) ([]*model.Collection, error) {
	prefix := getDatabasePrefix(dbID)
	_, vals, err := kc.Snapshot.LoadWithPrefix(ctx, prefix, ts)
	if err != nil {
		log.Ctx(ctx).Error("get collections meta fail",
			zap.String("prefix", prefix),
			zap.Uint64("timestamp", ts),
			zap.Error(err))
		return nil, err
	}

	start := time.Now()
	colls := make([]*model.Collection, len(vals))
	futures := make([]*conc.Future[any], 0, len(vals))
	for i, val := range vals {
		i := i
		val := val
		futures = append(futures, kc.pool.Submit(func() (any, error) {
			collMeta := &pb.CollectionInfo{}
			err := proto.Unmarshal([]byte(val), collMeta)
			if err != nil {
				log.Ctx(ctx).Warn("unmarshal collection info failed", zap.Error(err))
				return nil, err
			}
			kc.fixDefaultDBIDConsistency(ctx, collMeta, ts)
			collection, err := kc.appendPartitionAndFieldsInfo(ctx, collMeta, ts)
			if err != nil {
				return nil, err
			}
			colls[i] = collection
			return nil, nil
		}))
	}
	err = conc.AwaitAll(futures...)
	if err != nil {
		return nil, err
	}
	log.Ctx(ctx).Info("unmarshal all collection details cost", zap.Int64("db", dbID), zap.Duration("cost", time.Since(start)))
	return colls, nil
}

// fixDefaultDBIDConsistency fix dbID consistency for collectionInfo.
// We have two versions of default databaseID (0 at legacy path, 1 at new path), we should keep consistent view when user use default database.
// all collections in default database should be marked with dbID 1.
// this method also update dbid in meta store when dbid is 0
// see also: https://github.com/milvus-io/milvus/issues/33608
func (kc *Catalog) fixDefaultDBIDConsistency(ctx context.Context, collMeta *pb.CollectionInfo, ts typeutil.Timestamp) {
	if collMeta.DbId == util.NonDBID {
		coll := model.UnmarshalCollectionModel(collMeta)
		cloned := coll.Clone()
		cloned.DBID = util.DefaultDBID
		kc.AlterCollectionDB(ctx, coll, cloned, ts)

		collMeta.DbId = util.DefaultDBID
	}
}

func (kc *Catalog) listAliasesBefore210(ctx context.Context, ts typeutil.Timestamp) ([]*model.Alias, error) {
	_, values, err := kc.Snapshot.LoadWithPrefix(ctx, CollectionAliasMetaPrefix210, ts)
	if err != nil {
		return nil, err
	}
	// aliases before 210 stored by CollectionInfo.
	aliases := make([]*model.Alias, 0, len(values))
	for _, value := range values {
		coll := &pb.CollectionInfo{}
		err := proto.Unmarshal([]byte(value), coll)
		if err != nil {
			return nil, err
		}
		aliases = append(aliases, &model.Alias{
			Name:         coll.GetSchema().GetName(),
			CollectionID: coll.GetID(),
			CreatedTime:  0, // not accurate.
			DbID:         coll.DbId,
		})
	}
	return aliases, nil
}

func (kc *Catalog) listAliasesAfter210WithDb(ctx context.Context, dbID int64, ts typeutil.Timestamp) ([]*model.Alias, error) {
	prefix := BuildAliasPrefixWithDB(dbID)
	_, values, err := kc.Snapshot.LoadWithPrefix(ctx, prefix, ts)
	if err != nil {
		return nil, err
	}
	// aliases after 210 stored by AliasInfo.
	aliases := make([]*model.Alias, 0, len(values))
	for _, value := range values {
		info := &pb.AliasInfo{}
		err := proto.Unmarshal([]byte(value), info)
		if err != nil {
			return nil, err
		}
		aliases = append(aliases, &model.Alias{
			Name:         info.GetAliasName(),
			CollectionID: info.GetCollectionId(),
			CreatedTime:  info.GetCreatedTime(),
			DbID:         dbID,
		})
	}
	return aliases, nil
}

func (kc *Catalog) listAliasesInDefaultDb(ctx context.Context, ts typeutil.Timestamp) ([]*model.Alias, error) {
	aliases1, err := kc.listAliasesBefore210(ctx, ts)
	if err != nil {
		return nil, err
	}
	aliases2, err := kc.listAliasesAfter210WithDb(ctx, util.DefaultDBID, ts)
	if err != nil {
		return nil, err
	}
	aliases3, err := kc.listAliasesAfter210WithDb(ctx, util.NonDBID, ts)
	if err != nil {
		return nil, err
	}
	aliases := append(aliases1, aliases2...)
	aliases = append(aliases, aliases3...)
	return aliases, nil
}

func (kc *Catalog) ListAliases(ctx context.Context, dbID int64, ts typeutil.Timestamp) ([]*model.Alias, error) {
	if !isDefaultDB(dbID) {
		return kc.listAliasesAfter210WithDb(ctx, dbID, ts)
	}
	return kc.listAliasesInDefaultDb(ctx, ts)
}

func (kc *Catalog) ListCredentials(ctx context.Context) ([]string, error) {
	users, err := kc.ListCredentialsWithPasswd(ctx)
	if err != nil {
		return nil, err
	}
	return lo.Keys(users), nil
}

func (kc *Catalog) ListCredentialsWithPasswd(ctx context.Context) (map[string]string, error) {
	keys, values, err := kc.Txn.LoadWithPrefix(ctx, CredentialPrefix)
	if err != nil {
		log.Ctx(ctx).Error("list all credential usernames fail", zap.String("prefix", CredentialPrefix), zap.Error(err))
		return nil, err
	}

	users := make(map[string]string)
	for i := range keys {
		username := typeutil.After(keys[i], UserSubPrefix+"/")
		if len(username) == 0 {
			log.Ctx(ctx).Warn("no username extract from path:", zap.String("path", keys[i]))
			continue
		}
		credential := &internalpb.CredentialInfo{}
		err := json.Unmarshal([]byte(values[i]), credential)
		if err != nil {
			log.Ctx(ctx).Error("credential unmarshal fail", zap.String("key", keys[i]), zap.Error(err))
			return nil, err
		}
		users[username] = credential.EncryptedPassword
	}

	return users, nil
}

func (kc *Catalog) save(ctx context.Context, k string) error {
	var err error
	if _, err = kc.Txn.Load(ctx, k); err != nil && !errors.Is(err, merr.ErrIoKeyNotFound) {
		return err
	}
	if err == nil {
		log.Ctx(ctx).Debug("the key has existed", zap.String("key", k))
		return common.NewIgnorableError(fmt.Errorf("the key[%s] has existed", k))
	}
	return kc.Txn.Save(ctx, k, "")
}

func (kc *Catalog) remove(ctx context.Context, k string) error {
	var err error
	if _, err = kc.Txn.Load(ctx, k); err != nil && !errors.Is(err, merr.ErrIoKeyNotFound) {
		return err
	}
	if err != nil && errors.Is(err, merr.ErrIoKeyNotFound) {
		log.Ctx(ctx).Debug("the key isn't existed", zap.String("key", k))
		return common.NewIgnorableError(fmt.Errorf("the key[%s] isn't existed", k))
	}
	return kc.Txn.Remove(ctx, k)
}

func (kc *Catalog) CreateRole(ctx context.Context, tenant string, entity *milvuspb.RoleEntity) error {
	k := funcutil.HandleTenantForEtcdKey(RolePrefix, tenant, entity.Name)
	err := kc.save(ctx, k)
	if err != nil && !common.IsIgnorableError(err) {
		log.Ctx(ctx).Warn("fail to save the role", zap.String("key", k), zap.Error(err))
	}
	return err
}

func (kc *Catalog) DropRole(ctx context.Context, tenant string, roleName string) error {
	k := funcutil.HandleTenantForEtcdKey(RolePrefix, tenant, roleName)
	roleResults, err := kc.ListRole(ctx, tenant, &milvuspb.RoleEntity{Name: roleName}, true)
	if err != nil && !errors.Is(err, merr.ErrIoKeyNotFound) {
		log.Ctx(ctx).Warn("fail to list role", zap.String("key", k), zap.Error(err))
		return err
	}

	deleteKeys := make([]string, 0, len(roleResults)+1)
	deleteKeys = append(deleteKeys, k)
	for _, roleResult := range roleResults {
		if roleResult.Role.Name == roleName {
			for _, userInfo := range roleResult.Users {
				userRoleKey := funcutil.HandleTenantForEtcdKey(RoleMappingPrefix, tenant, fmt.Sprintf("%s/%s", userInfo.Name, roleName))
				deleteKeys = append(deleteKeys, userRoleKey)
			}
		}
	}

	err = kc.Txn.MultiRemove(ctx, deleteKeys)
	if err != nil {
		log.Ctx(ctx).Warn("fail to drop role", zap.String("key", k), zap.Error(err))
		return err
	}
	return nil
}

func (kc *Catalog) AlterUserRole(ctx context.Context, tenant string, userEntity *milvuspb.UserEntity, roleEntity *milvuspb.RoleEntity, operateType milvuspb.OperateUserRoleType) error {
	k := funcutil.HandleTenantForEtcdKey(RoleMappingPrefix, tenant, fmt.Sprintf("%s/%s", userEntity.Name, roleEntity.Name))
	var err error
	if operateType == milvuspb.OperateUserRoleType_AddUserToRole {
		err = kc.save(ctx, k)
		if err != nil {
			log.Ctx(ctx).Error("fail to save the user-role", zap.String("key", k), zap.Error(err))
		}
	} else if operateType == milvuspb.OperateUserRoleType_RemoveUserFromRole {
		err = kc.remove(ctx, k)
		if err != nil {
			log.Ctx(ctx).Error("fail to remove the user-role", zap.String("key", k), zap.Error(err))
		}
	} else {
		err = fmt.Errorf("invalid operate user role type, operate type: %d", operateType)
	}
	return err
}

func (kc *Catalog) ListRole(ctx context.Context, tenant string, entity *milvuspb.RoleEntity, includeUserInfo bool) ([]*milvuspb.RoleResult, error) {
	var results []*milvuspb.RoleResult

	roleToUsers := make(map[string][]string)
	if includeUserInfo {
		roleMappingKey := funcutil.HandleTenantForEtcdKey(RoleMappingPrefix, tenant, "")
		keys, _, err := kc.Txn.LoadWithPrefix(ctx, roleMappingKey)
		if err != nil {
			log.Ctx(ctx).Error("fail to load role mappings", zap.String("key", roleMappingKey), zap.Error(err))
			return results, err
		}

		for _, key := range keys {
			roleMappingInfos := typeutil.AfterN(key, roleMappingKey+"/", "/")
			if len(roleMappingInfos) != 2 {
				log.Ctx(ctx).Warn("invalid role mapping key", zap.String("string", key), zap.String("sub_string", roleMappingKey))
				continue
			}
			username := roleMappingInfos[0]
			roleName := roleMappingInfos[1]
			roleToUsers[roleName] = append(roleToUsers[roleName], username)
		}
	}

	appendRoleResult := func(roleName string) {
		var users []*milvuspb.UserEntity
		for _, username := range roleToUsers[roleName] {
			users = append(users, &milvuspb.UserEntity{Name: username})
		}
		results = append(results, &milvuspb.RoleResult{
			Role:  &milvuspb.RoleEntity{Name: roleName},
			Users: users,
		})
	}

	if entity == nil {
		roleKey := funcutil.HandleTenantForEtcdKey(RolePrefix, tenant, "")
		keys, _, err := kc.Txn.LoadWithPrefix(ctx, roleKey)
		if err != nil {
			log.Ctx(ctx).Error("fail to load roles", zap.String("key", roleKey), zap.Error(err))
			return results, err
		}
		for _, key := range keys {
			infoArr := typeutil.AfterN(key, roleKey+"/", "/")
			if len(infoArr) != 1 || len(infoArr[0]) == 0 {
				log.Ctx(ctx).Warn("invalid role key", zap.String("string", key), zap.String("sub_string", roleKey))
				continue
			}
			appendRoleResult(infoArr[0])
		}
	} else {
		if funcutil.IsEmptyString(entity.Name) {
			return results, errors.New("role name in the role entity is empty")
		}
		roleKey := funcutil.HandleTenantForEtcdKey(RolePrefix, tenant, entity.Name)
		_, err := kc.Txn.Load(ctx, roleKey)
		if err != nil {
			log.Ctx(ctx).Warn("fail to load a role", zap.String("key", roleKey), zap.Error(err))
			return results, err
		}
		appendRoleResult(entity.Name)
	}

	return results, nil
}

func (kc *Catalog) getRolesByUsername(ctx context.Context, tenant string, username string) ([]string, error) {
	var roles []string
	k := funcutil.HandleTenantForEtcdKey(RoleMappingPrefix, tenant, username)
	keys, _, err := kc.Txn.LoadWithPrefix(ctx, k)
	if err != nil {
		log.Ctx(ctx).Error("fail to load role mappings by the username", zap.String("key", k), zap.Error(err))
		return roles, err
	}
	for _, key := range keys {
		roleMappingInfos := typeutil.AfterN(key, k+"/", "/")
		if len(roleMappingInfos) != 1 {
			log.Ctx(ctx).Warn("invalid role mapping key", zap.String("string", key), zap.String("sub_string", k))
			continue
		}
		roles = append(roles, roleMappingInfos[0])
	}
	return roles, nil
}

// getUserResult get the user result by the username. And never return the error because the error means the user isn't added to a role.
func (kc *Catalog) getUserResult(ctx context.Context, tenant string, username string, includeRoleInfo bool) (*milvuspb.UserResult, error) {
	result := &milvuspb.UserResult{User: &milvuspb.UserEntity{Name: username}}
	if !includeRoleInfo {
		return result, nil
	}
	roleNames, err := kc.getRolesByUsername(ctx, tenant, username)
	if err != nil {
		log.Ctx(ctx).Warn("fail to get roles by the username", zap.Error(err))
		return result, err
	}
	var roles []*milvuspb.RoleEntity
	for _, roleName := range roleNames {
		roles = append(roles, &milvuspb.RoleEntity{Name: roleName})
	}
	result.Roles = roles
	return result, nil
}

func (kc *Catalog) ListUser(ctx context.Context, tenant string, entity *milvuspb.UserEntity, includeRoleInfo bool) ([]*milvuspb.UserResult, error) {
	var (
		usernames []string
		err       error
		results   []*milvuspb.UserResult
	)

	appendUserResult := func(username string) error {
		result, err := kc.getUserResult(ctx, tenant, username, includeRoleInfo)
		if err != nil {
			return err
		}
		results = append(results, result)
		return nil
	}

	if entity == nil {
		usernames, err = kc.ListCredentials(ctx)
		if err != nil {
			return results, err
		}
	} else {
		if funcutil.IsEmptyString(entity.Name) {
			return results, errors.New("username in the user entity is empty")
		}
		_, err = kc.GetCredential(ctx, entity.Name)
		if err != nil {
			return results, err
		}
		usernames = append(usernames, entity.Name)
	}
	for _, username := range usernames {
		err = appendUserResult(username)
		if err != nil {
			return nil, err
		}
	}
	return results, nil
}

func (kc *Catalog) AlterGrant(ctx context.Context, tenant string, entity *milvuspb.GrantEntity, operateType milvuspb.OperatePrivilegeType) error {
	var (
		privilegeName = entity.Grantor.Privilege.Name
		k             = funcutil.HandleTenantForEtcdKey(GranteePrefix, tenant, fmt.Sprintf("%s/%s/%s", entity.Role.Name, entity.Object.Name, funcutil.CombineObjectName(entity.DbName, entity.ObjectName)))
		idStr         string
		v             string
		err           error
	)

	// Compatible with logic without db
	if entity.DbName == util.DefaultDBName {
		v, err = kc.Txn.Load(ctx, funcutil.HandleTenantForEtcdKey(GranteePrefix, tenant, fmt.Sprintf("%s/%s/%s", entity.Role.Name, entity.Object.Name, entity.ObjectName)))
		if err == nil {
			idStr = v
		}
	}
	if idStr == "" {
		if v, err = kc.Txn.Load(ctx, k); err == nil {
			idStr = v
		} else {
			log.Ctx(ctx).Warn("fail to load grant privilege entity", zap.String("key", k), zap.Any("type", operateType), zap.Error(err))
			if funcutil.IsRevoke(operateType) {
				if errors.Is(err, merr.ErrIoKeyNotFound) {
					return common.NewIgnorableError(fmt.Errorf("the grant[%s] isn't existed", k))
				}
				return err
			}
			if !errors.Is(err, merr.ErrIoKeyNotFound) {
				return err
			}

			idStr = crypto.MD5(k)
			err = kc.Txn.Save(ctx, k, idStr)
			if err != nil {
				log.Ctx(ctx).Error("fail to allocate id when altering the grant", zap.Error(err))
				return err
			}
		}
	}
	k = funcutil.HandleTenantForEtcdKey(GranteeIDPrefix, tenant, fmt.Sprintf("%s/%s", idStr, privilegeName))
	_, err = kc.Txn.Load(ctx, k)
	if err != nil {
		log.Ctx(ctx).Warn("fail to load the grantee id", zap.String("key", k), zap.Error(err))
		if !errors.Is(err, merr.ErrIoKeyNotFound) {
			log.Warn("fail to load the grantee id", zap.String("key", k), zap.Error(err))
			return err
		}
		log.Ctx(ctx).Debug("not found the grantee id", zap.String("key", k))
		if funcutil.IsRevoke(operateType) {
			return common.NewIgnorableError(fmt.Errorf("the grantee-id[%s] isn't existed", k))
		}
		if funcutil.IsGrant(operateType) {
			if err = kc.Txn.Save(ctx, k, entity.Grantor.User.Name); err != nil {
				log.Ctx(ctx).Error("fail to save the grantee id", zap.String("key", k), zap.Error(err))
			}
			return err
		}
		return nil
	}
	if funcutil.IsRevoke(operateType) {
		if err = kc.Txn.Remove(ctx, k); err != nil {
			log.Ctx(ctx).Error("fail to remove the grantee id", zap.String("key", k), zap.Error(err))
			return err
		}
		return err
	}
	return common.NewIgnorableError(fmt.Errorf("the privilege[%s] has been granted", privilegeName))
}

func (kc *Catalog) ListGrant(ctx context.Context, tenant string, entity *milvuspb.GrantEntity) ([]*milvuspb.GrantEntity, error) {
	var entities []*milvuspb.GrantEntity

	var granteeKey string
	appendGrantEntity := func(v string, object string, objectName string) error {
		dbName := ""
		dbName, objectName = funcutil.SplitObjectName(objectName)
		if dbName != entity.DbName && dbName != util.AnyWord && entity.DbName != util.AnyWord {
			return nil
		}
		granteeIDKey := funcutil.HandleTenantForEtcdKey(GranteeIDPrefix, tenant, v)
		keys, values, err := kc.Txn.LoadWithPrefix(ctx, granteeIDKey)
		if err != nil {
			log.Ctx(ctx).Error("fail to load the grantee ids", zap.String("key", granteeIDKey), zap.Error(err))
			return err
		}
		for i, key := range keys {
			granteeIDInfos := typeutil.AfterN(key, granteeIDKey+"/", "/")
			if len(granteeIDInfos) != 1 {
				log.Ctx(ctx).Warn("invalid grantee id", zap.String("string", key), zap.String("sub_string", granteeIDKey))
				continue
			}
			privilegeName := util.PrivilegeNameForAPI(granteeIDInfos[0])
			if granteeIDInfos[0] == util.AnyWord {
				privilegeName = util.AnyWord
			}
			entities = append(entities, &milvuspb.GrantEntity{
				Role:       &milvuspb.RoleEntity{Name: entity.Role.Name},
				Object:     &milvuspb.ObjectEntity{Name: object},
				ObjectName: objectName,
				DbName:     dbName,
				Grantor: &milvuspb.GrantorEntity{
					User:      &milvuspb.UserEntity{Name: values[i]},
					Privilege: &milvuspb.PrivilegeEntity{Name: privilegeName},
				},
			})
		}
		return nil
	}

	if !funcutil.IsEmptyString(entity.ObjectName) && entity.Object != nil && !funcutil.IsEmptyString(entity.Object.Name) {
		if entity.DbName == util.DefaultDBName {
			granteeKey = funcutil.HandleTenantForEtcdKey(GranteePrefix, tenant, fmt.Sprintf("%s/%s/%s", entity.Role.Name, entity.Object.Name, entity.ObjectName))
			v, err := kc.Txn.Load(ctx, granteeKey)
			if err == nil {
				err = appendGrantEntity(v, entity.Object.Name, entity.ObjectName)
				if err == nil {
					return entities, nil
				}
			}
		}

		if entity.DbName != util.AnyWord {
			granteeKey = funcutil.HandleTenantForEtcdKey(GranteePrefix, tenant, fmt.Sprintf("%s/%s/%s", entity.Role.Name, entity.Object.Name, funcutil.CombineObjectName(util.AnyWord, entity.ObjectName)))
			v, err := kc.Txn.Load(ctx, granteeKey)
			if err == nil {
				_ = appendGrantEntity(v, entity.Object.Name, funcutil.CombineObjectName(util.AnyWord, entity.ObjectName))
			}
		}

		granteeKey = funcutil.HandleTenantForEtcdKey(GranteePrefix, tenant, fmt.Sprintf("%s/%s/%s", entity.Role.Name, entity.Object.Name, funcutil.CombineObjectName(entity.DbName, entity.ObjectName)))
		v, err := kc.Txn.Load(ctx, granteeKey)
		if err != nil {
			log.Ctx(ctx).Error("fail to load the grant privilege entity", zap.String("key", granteeKey), zap.Error(err))
			return entities, err
		}
		err = appendGrantEntity(v, entity.Object.Name, funcutil.CombineObjectName(entity.DbName, entity.ObjectName))
		if err != nil {
			return entities, err
		}
	} else {
		granteeKey = funcutil.HandleTenantForEtcdKey(GranteePrefix, tenant, entity.Role.Name)
		keys, values, err := kc.Txn.LoadWithPrefix(ctx, granteeKey)
		if err != nil {
			log.Ctx(ctx).Error("fail to load grant privilege entities", zap.String("key", granteeKey), zap.Error(err))
			return entities, err
		}
		for i, key := range keys {
			grantInfos := typeutil.AfterN(key, granteeKey+"/", "/")
			if len(grantInfos) != 2 {
				log.Ctx(ctx).Warn("invalid grantee key", zap.String("string", key), zap.String("sub_string", granteeKey))
				continue
			}
			err = appendGrantEntity(values[i], grantInfos[0], grantInfos[1])
			if err != nil {
				return entities, err
			}
		}
	}

	return entities, nil
}

func (kc *Catalog) DeleteGrant(ctx context.Context, tenant string, role *milvuspb.RoleEntity) error {
	var (
		k          = funcutil.HandleTenantForEtcdKey(GranteePrefix, tenant, role.Name+"/")
		err        error
		removeKeys []string
	)

	removeKeys = append(removeKeys, k)

	// the values are the grantee id list
	_, values, err := kc.Txn.LoadWithPrefix(ctx, k)
	if err != nil {
		log.Ctx(ctx).Warn("fail to load grant privilege entities", zap.String("key", k), zap.Error(err))
		return err
	}
	for _, v := range values {
		granteeIDKey := funcutil.HandleTenantForEtcdKey(GranteeIDPrefix, tenant, v+"/")
		removeKeys = append(removeKeys, granteeIDKey)
	}

	if err = kc.Txn.MultiSaveAndRemoveWithPrefix(ctx, nil, removeKeys); err != nil {
		log.Ctx(ctx).Error("fail to remove with the prefix", zap.String("key", k), zap.Error(err))
	}
	return err
}

func (kc *Catalog) ListPolicy(ctx context.Context, tenant string) ([]*milvuspb.GrantEntity, error) {
	var grants []*milvuspb.GrantEntity
	granteeKey := funcutil.HandleTenantForEtcdKey(GranteePrefix, tenant, "")
	keys, values, err := kc.Txn.LoadWithPrefix(ctx, granteeKey)
	if err != nil {
		log.Ctx(ctx).Error("fail to load all grant privilege entities", zap.String("key", granteeKey), zap.Error(err))
		return []*milvuspb.GrantEntity{}, err
	}

	for i, key := range keys {
		grantInfos := typeutil.AfterN(key, granteeKey+"/", "/")
		if len(grantInfos) != 3 {
			log.Ctx(ctx).Warn("invalid grantee key", zap.String("string", key), zap.String("sub_string", granteeKey))
			continue
		}
		granteeIDKey := funcutil.HandleTenantForEtcdKey(GranteeIDPrefix, tenant, values[i])
		idKeys, _, err := kc.Txn.LoadWithPrefix(ctx, granteeIDKey)
		if err != nil {
			log.Ctx(ctx).Error("fail to load the grantee ids", zap.String("key", granteeIDKey), zap.Error(err))
			return []*milvuspb.GrantEntity{}, err
		}
		for _, idKey := range idKeys {
			granteeIDInfos := typeutil.AfterN(idKey, granteeIDKey+"/", "/")
			if len(granteeIDInfos) != 1 {
				log.Ctx(ctx).Warn("invalid grantee id", zap.String("string", idKey), zap.String("sub_string", granteeIDKey))
				continue
			}
			dbName, objectName := funcutil.SplitObjectName(grantInfos[2])

			var privilegeName string
			if granteeIDInfos[0] == util.AnyWord {
				privilegeName = util.AnyWord
			} else {
				privilegeName = util.PrivilegeNameForAPI(granteeIDInfos[0])
			}
			grants = append(grants, &milvuspb.GrantEntity{
				Role:       &milvuspb.RoleEntity{Name: grantInfos[0]},
				Object:     &milvuspb.ObjectEntity{Name: grantInfos[1]},
				ObjectName: objectName,
				DbName:     dbName,
				Grantor: &milvuspb.GrantorEntity{
					Privilege: &milvuspb.PrivilegeEntity{Name: privilegeName},
				},
			})
		}
	}
	return grants, nil
}

func (kc *Catalog) ListUserRole(ctx context.Context, tenant string) ([]string, error) {
	var userRoles []string
	k := funcutil.HandleTenantForEtcdKey(RoleMappingPrefix, tenant, "")
	keys, _, err := kc.Txn.LoadWithPrefix(ctx, k)
	if err != nil {
		log.Ctx(ctx).Error("fail to load all user-role mappings", zap.String("key", k), zap.Error(err))
		return []string{}, err
	}

	for _, key := range keys {
		userRolesInfos := typeutil.AfterN(key, k+"/", "/")
		if len(userRolesInfos) != 2 {
			log.Ctx(ctx).Warn("invalid user-role key", zap.String("string", key), zap.String("sub_string", k))
			continue
		}
		userRoles = append(userRoles, funcutil.EncodeUserRoleCache(userRolesInfos[0], userRolesInfos[1]))
	}
	return userRoles, nil
}

func (kc *Catalog) BackupRBAC(ctx context.Context, tenant string) (*milvuspb.RBACMeta, error) {
	users, err := kc.ListUser(ctx, tenant, nil, true)
	if err != nil {
		return nil, err
	}

	credentials, err := kc.ListCredentialsWithPasswd(ctx)
	if err != nil {
		return nil, err
	}

	userInfos := lo.FilterMap(users, func(entity *milvuspb.UserResult, _ int) (*milvuspb.UserInfo, bool) {
		userName := entity.GetUser().GetName()
		if userName == util.UserRoot {
			return nil, false
		}
		return &milvuspb.UserInfo{
			User:     userName,
			Password: credentials[userName],
			Roles:    entity.GetRoles(),
		}, true
	})

	roles, err := kc.ListRole(ctx, tenant, nil, false)
	if err != nil {
		return nil, err
	}

	roleEntity := lo.FilterMap(roles, func(entity *milvuspb.RoleResult, _ int) (*milvuspb.RoleEntity, bool) {
		roleName := entity.GetRole().GetName()
		if roleName == util.RoleAdmin || roleName == util.RolePublic {
			return nil, false
		}

		return entity.GetRole(), true
	})

	grantsEntity := make([]*milvuspb.GrantEntity, 0)
	for _, role := range roleEntity {
		grants, err := kc.ListGrant(ctx, tenant, &milvuspb.GrantEntity{
			Role:   role,
			DbName: util.AnyWord,
		})
		if err != nil {
			return nil, err
		}
		grantsEntity = append(grantsEntity, grants...)
	}

	privGroups, err := kc.ListPrivilegeGroups(ctx)
	if err != nil {
		return nil, err
	}

	return &milvuspb.RBACMeta{
		Users:           userInfos,
		Roles:           roleEntity,
		Grants:          grantsEntity,
		PrivilegeGroups: privGroups,
	}, nil
}

func (kc *Catalog) RestoreRBAC(ctx context.Context, tenant string, meta *milvuspb.RBACMeta) error {
	var err error
	needRollbackUser := make([]*milvuspb.UserInfo, 0)
	needRollbackRole := make([]*milvuspb.RoleEntity, 0)
	needRollbackGrants := make([]*milvuspb.GrantEntity, 0)
	needRollbackPrivilegeGroups := make([]*milvuspb.PrivilegeGroupInfo, 0)
	defer func() {
		if err != nil {
			log.Ctx(ctx).Warn("failed to restore rbac, try to rollback", zap.Error(err))
			// roll back role
			for _, role := range needRollbackRole {
				err = kc.DropRole(ctx, tenant, role.GetName())
				if err != nil {
					log.Ctx(ctx).Warn("failed to rollback roles after restore failed", zap.Error(err))
				}
			}

			// roll back grant
			for _, grant := range needRollbackGrants {
				err = kc.AlterGrant(ctx, tenant, grant, milvuspb.OperatePrivilegeType_Revoke)
				if err != nil {
					log.Ctx(ctx).Warn("failed to rollback grants after restore failed", zap.Error(err))
				}
			}

			for _, user := range needRollbackUser {
				// roll back user
				err = kc.DropCredential(ctx, user.GetUser())
				if err != nil {
					log.Ctx(ctx).Warn("failed to rollback users after restore failed", zap.Error(err))
				}
			}

			// roll back privilege group
			for _, group := range needRollbackPrivilegeGroups {
				err = kc.DropPrivilegeGroup(ctx, group.GetGroupName())
				if err != nil {
					log.Ctx(ctx).Warn("failed to rollback privilege groups after restore failed", zap.Error(err))
				}
			}
		}
	}()

	// restore role
	existRoles, err := kc.ListRole(ctx, tenant, nil, false)
	if err != nil {
		return err
	}
	existRoleMap := lo.SliceToMap(existRoles, func(entity *milvuspb.RoleResult) (string, struct{}) { return entity.GetRole().GetName(), struct{}{} })
	for _, role := range meta.GetRoles() {
		if _, ok := existRoleMap[role.GetName()]; ok {
			log.Ctx(ctx).Warn("failed to restore, role already exists", zap.String("role", role.GetName()))
			err = errors.Newf("role [%s] already exists", role.GetName())
			return err
		}
		err = kc.CreateRole(ctx, tenant, role)
		if err != nil {
			return err
		}
		needRollbackRole = append(needRollbackRole, role)
	}

	// restore privilege group
	existPrivGroups, err := kc.ListPrivilegeGroups(ctx)
	if err != nil {
		return err
	}
	existPrivGroupMap := lo.SliceToMap(existPrivGroups, func(entity *milvuspb.PrivilegeGroupInfo) (string, struct{}) { return entity.GetGroupName(), struct{}{} })
	for _, group := range meta.GetPrivilegeGroups() {
		if _, ok := existPrivGroupMap[group.GetGroupName()]; ok {
			log.Ctx(ctx).Warn("failed to restore, privilege group already exists", zap.String("group", group.GetGroupName()))
			err = errors.Newf("privilege group [%s] already exists", group.GetGroupName())
			return err
		}
		err = kc.SavePrivilegeGroup(ctx, group)
		if err != nil {
			return err
		}
		needRollbackPrivilegeGroups = append(needRollbackPrivilegeGroups, group)
	}

	// restore grant, list latest privilege group first
	existPrivGroups, err = kc.ListPrivilegeGroups(ctx)
	if err != nil {
		return err
	}
	existPrivGroupMap = lo.SliceToMap(existPrivGroups, func(entity *milvuspb.PrivilegeGroupInfo) (string, struct{}) { return entity.GetGroupName(), struct{}{} })
	for _, grant := range meta.GetGrants() {
		privName := grant.GetGrantor().GetPrivilege().GetName()
		if util.IsPrivilegeNameDefined(privName) {
			grant.Grantor.Privilege.Name = util.PrivilegeNameForMetastore(privName)
		} else if _, ok := existPrivGroupMap[privName]; ok {
			grant.Grantor.Privilege.Name = util.PrivilegeGroupNameForMetastore(privName)
		} else {
			log.Ctx(ctx).Warn("failed to restore, privilege group does not exist", zap.String("group", privName))
			err = errors.Newf("privilege group [%s] does not exist", privName)
			return err
		}
		err = kc.AlterGrant(ctx, tenant, grant, milvuspb.OperatePrivilegeType_Grant)
		if err != nil {
			return err
		}
		needRollbackGrants = append(needRollbackGrants, grant)
	}

	// need rollback user
	existUser, err := kc.ListUser(ctx, tenant, nil, false)
	if err != nil {
		return err
	}
	existUserMap := lo.SliceToMap(existUser, func(entity *milvuspb.UserResult) (string, struct{}) { return entity.GetUser().GetName(), struct{}{} })
	for _, user := range meta.GetUsers() {
		if _, ok := existUserMap[user.GetUser()]; ok {
			log.Ctx(ctx).Info("failed to restore, user already exists", zap.String("user", user.GetUser()))
			err = errors.Newf("user [%s] already exists", user.GetUser())
			return err
		}
		// restore user
		err = kc.CreateCredential(ctx, &model.Credential{
			Username:          user.GetUser(),
			EncryptedPassword: user.GetPassword(),
		})
		if err != nil {
			return err
		}
		needRollbackUser = append(needRollbackUser, user)

		// restore user role mapping
		entity := &milvuspb.UserEntity{
			Name: user.GetUser(),
		}
		for _, role := range user.GetRoles() {
			err = kc.AlterUserRole(ctx, tenant, entity, role, milvuspb.OperateUserRoleType_AddUserToRole)
			if err != nil {
				return err
			}
		}
	}

	return err
}

func (kc *Catalog) GetPrivilegeGroup(ctx context.Context, groupName string) (*milvuspb.PrivilegeGroupInfo, error) {
	k := BuildPrivilegeGroupkey(groupName)
	val, err := kc.Txn.Load(ctx, k)
	if err != nil {
		if errors.Is(err, merr.ErrIoKeyNotFound) {
			return nil, fmt.Errorf("privilege group [%s] does not exist", groupName)
		}
		log.Ctx(ctx).Error("failed to load privilege group", zap.String("group", groupName), zap.Error(err))
		return nil, err
	}
	privGroupInfo := &milvuspb.PrivilegeGroupInfo{}
	err = proto.Unmarshal([]byte(val), privGroupInfo)
	if err != nil {
		log.Ctx(ctx).Error("failed to unmarshal privilege group info", zap.Error(err))
		return nil, err
	}
	return privGroupInfo, nil
}

func (kc *Catalog) DropPrivilegeGroup(ctx context.Context, groupName string) error {
	k := BuildPrivilegeGroupkey(groupName)
	err := kc.Txn.Remove(ctx, k)
	if err != nil {
		log.Ctx(ctx).Warn("fail to drop privilege group", zap.String("key", k), zap.Error(err))
		return err
	}
	return nil
}

func (kc *Catalog) SavePrivilegeGroup(ctx context.Context, data *milvuspb.PrivilegeGroupInfo) error {
	k := BuildPrivilegeGroupkey(data.GroupName)
	groupInfo := &milvuspb.PrivilegeGroupInfo{
		GroupName:  data.GroupName,
		Privileges: lo.Uniq(data.Privileges),
	}
	v, err := proto.Marshal(groupInfo)
	if err != nil {
		log.Ctx(ctx).Error("failed to marshal privilege group info", zap.Error(err))
		return err
	}
	if err = kc.Txn.Save(ctx, k, string(v)); err != nil {
		log.Ctx(ctx).Warn("fail to put privilege group", zap.String("key", k), zap.Error(err))
		return err
	}
	return nil
}

func (kc *Catalog) ListPrivilegeGroups(ctx context.Context) ([]*milvuspb.PrivilegeGroupInfo, error) {
	_, vals, err := kc.Txn.LoadWithPrefix(ctx, PrivilegeGroupPrefix)
	if err != nil {
		log.Ctx(ctx).Error("failed to list privilege groups", zap.String("prefix", PrivilegeGroupPrefix), zap.Error(err))
		return nil, err
	}
	privGroups := make([]*milvuspb.PrivilegeGroupInfo, 0, len(vals))
	for _, val := range vals {
		privGroupInfo := &milvuspb.PrivilegeGroupInfo{}
		err = proto.Unmarshal([]byte(val), privGroupInfo)
		if err != nil {
			log.Ctx(ctx).Error("failed to unmarshal privilege group info", zap.Error(err))
			return nil, err
		}
		privGroups = append(privGroups, privGroupInfo)
	}
	return privGroups, nil
}

func (kc *Catalog) Close() {
	// do nothing
}

func isDefaultDB(dbID int64) bool {
	if dbID == util.DefaultDBID || dbID == util.NonDBID {
		return true
	}
	return false
}<|MERGE_RESOLUTION|>--- conflicted
+++ resolved
@@ -717,24 +717,18 @@
 			}
 			saves[k] = string(v)
 		}
-	}
-<<<<<<< HEAD
-
-	for _, structArrayField := range newColl.StructArrayFields {
-		k := BuildStructArrayFieldKey(newColl.CollectionID, structArrayField.FieldID)
-		structArrayFieldInfo := model.MarshalStructArrayFieldModel(structArrayField)
-		v, err := proto.Marshal(structArrayFieldInfo)
-		if err != nil {
-			return err
-		}
-		saves[k] = string(v)
-	}
-
-	if oldKey == newKey {
-		return etcd.SaveByBatchWithLimit(saves, util.MaxEtcdTxnNum/2, func(partialKvs map[string]string) error {
-			return kc.Snapshot.MultiSave(ctx, partialKvs, ts)
-		})
-=======
+
+		for _, structArrayField := range newColl.StructArrayFields {
+			k := BuildStructArrayFieldKey(newColl.CollectionID, structArrayField.FieldID)
+			structArrayFieldInfo := model.MarshalStructArrayFieldModel(structArrayField)
+			v, err := proto.Marshal(structArrayFieldInfo)
+			if err != nil {
+				return err
+			}
+			saves[k] = string(v)
+		}
+	}
+
 	return etcd.SaveByBatchWithLimit(saves, util.MaxEtcdTxnNum/2, func(partialKvs map[string]string) error {
 		return kc.Snapshot.MultiSave(ctx, partialKvs, ts)
 	})
@@ -746,7 +740,6 @@
 		return kc.alterModifyCollection(ctx, oldColl, newColl, ts, fieldModify)
 	default:
 		return fmt.Errorf("altering collection doesn't support %s", alterType.String())
->>>>>>> 0a0a6b34
 	}
 }
 
