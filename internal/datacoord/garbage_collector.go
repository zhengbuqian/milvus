--- conflicted
+++ resolved
@@ -499,27 +499,18 @@
 			logs[key] = struct{}{}
 		}
 
-<<<<<<< HEAD
-		for key := range getNgramLogs(segment) {
+		for key := range getNgramLogs(cloned) {
 			logs[key] = struct{}{}
 		}
 
-		log.Info("GC segment start...", zap.Int("insert_logs", len(segment.GetBinlogs())),
-			zap.Int("delta_logs", len(segment.GetDeltalogs())),
-			zap.Int("stats_logs", len(segment.GetStatslogs())),
-			zap.Int("bm25_logs", len(segment.GetBm25Statslogs())),
-			zap.Int("text_logs", len(segment.GetTextStatsLogs())),
-			zap.Int("json_key_logs", len(segment.GetJsonKeyStats())),
-			zap.Int("ngram_logs", len(segment.GetNgramIndexStats())))
-
-=======
 		log.Info("GC segment start...", zap.Int("insert_logs", len(cloned.GetBinlogs())),
 			zap.Int("delta_logs", len(cloned.GetDeltalogs())),
 			zap.Int("stats_logs", len(cloned.GetStatslogs())),
 			zap.Int("bm25_logs", len(cloned.GetBm25Statslogs())),
 			zap.Int("text_logs", len(cloned.GetTextStatsLogs())),
-			zap.Int("json_key_logs", len(cloned.GetJsonKeyStats())))
->>>>>>> eb2da5c6
+			zap.Int("json_key_logs", len(cloned.GetJsonKeyStats())),
+			zap.Int("ngram_logs", len(cloned.GetNgramIndexStats())))
+
 		if err := gc.removeObjectFiles(ctx, logs); err != nil {
 			log.Warn("GC segment remove logs failed", zap.Error(err))
 			cloned = nil
