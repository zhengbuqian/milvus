--- conflicted
+++ resolved
@@ -116,7 +116,7 @@
   schema.FieldSchema schema = 5;
   int64 collectionID = 6;
   int64 partitionID = 7;
-<<<<<<< HEAD
+  common.LoadPriority load_priority = 8;
 }
 
 message LoadNgramIndexInfo {
@@ -129,7 +129,4 @@
   int64 partitionID = 7;
   int64 min_gram = 8;
   int64 max_gram = 9;
-=======
-  common.LoadPriority load_priority = 8;
->>>>>>> 6c5682e5
 }