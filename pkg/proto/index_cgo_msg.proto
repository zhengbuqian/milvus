syntax = "proto3";

package milvus.proto.indexcgo;
option go_package="github.com/milvus-io/milvus/pkg/v2/proto/indexcgopb";

import "common.proto";
import "schema.proto";

message TypeParams {
  repeated common.KeyValuePair params = 1;
}

message IndexParams {
  repeated common.KeyValuePair params = 1;
}

// TypeParams & IndexParams will be replaced by MapParams later
message MapParams {
  repeated common.KeyValuePair params = 1;
}

message MapParamsV2 {
  map<string, string> params = 1;
}

message Binary {
  string key = 1;
  bytes value = 2;
}

message BinarySet {
  repeated Binary datas = 1;
}

message FieldInsertFiles {
  repeated string file_paths = 1;
}

// segment insert files include all field insert files
message SegmentInsertFiles {
  repeated FieldInsertFiles field_insert_files = 1;
}

// Synchronously modify StorageConfig in index_coord.proto file
message StorageConfig {
  string address = 1;
  string access_keyID = 2;
  string secret_access_key = 3;
  bool useSSL = 4;
  string bucket_name = 5;
  string root_path = 6;
  bool useIAM = 7;
  string IAMEndpoint = 8;
  string storage_type = 9;
  bool use_virtual_host = 10;
  string region = 11;
  string cloud_provider = 12;
  int64 request_timeout_ms = 13;
  string sslCACert = 14;
  string GcpCredentialJSON = 15;
}

// Synchronously modify OptionalFieldInfo in index_coord.proto file
message OptionalFieldInfo {
  int64 fieldID = 1;
  string field_name = 2;
  int32 field_type = 3;
  repeated string data_paths = 4;
}

message BuildIndexInfo {
  string clusterID = 1;
  int64 buildID = 2;
  int64 collectionID = 3;
  int64 partitionID = 4;
  int64 segmentID = 5;
  int64 index_version = 6;
  int32 current_index_version = 7;
  int64 num_rows = 8;
  int64 dim = 9;
  string index_file_prefix = 10;
  repeated string insert_files = 11;
//  repeated int64 data_ids = 12;
  schema.FieldSchema field_schema = 12;
  StorageConfig storage_config = 13;
  repeated common.KeyValuePair index_params = 14;
  repeated common.KeyValuePair type_params = 15;
  string store_path = 16;
  int64 store_version = 17;
  string index_store_path = 18;
  repeated OptionalFieldInfo opt_fields = 19;
  bool partition_key_isolation = 20;
  int32 current_scalar_index_version = 21;
  int64 json_key_stats_tantivy_memory = 22;
  int64 lack_binlog_rows = 23;
  int64 storage_version = 24;
  SegmentInsertFiles segment_insert_files = 25;
}

message LoadTextIndexInfo {
  int64 FieldID = 1;
  int64 version = 2;
  int64 buildID = 3;
  repeated string files = 4;
  schema.FieldSchema schema = 5;
  int64 collectionID = 6;
  int64 partitionID = 7;
  common.LoadPriority load_priority = 8;
  bool enable_mmap = 9;
}

message LoadJsonKeyIndexInfo {
  int64 FieldID = 1;
  int64 version = 2;
  int64 buildID = 3;
  repeated string files = 4;
  schema.FieldSchema schema = 5;
  int64 collectionID = 6;
  int64 partitionID = 7;
  common.LoadPriority load_priority = 8;
<<<<<<< HEAD
}

message LoadNgramIndexInfo {
  int64 FieldID = 1;
  int64 version = 2;
  int64 buildID = 3;
  repeated string files = 4;
  schema.FieldSchema schema = 5;
  int64 collectionID = 6;
  int64 partitionID = 7;
  int64 min_gram = 8;
  int64 max_gram = 9;
=======
  bool enable_mmap = 9;
>>>>>>> d4260b47
}<|MERGE_RESOLUTION|>--- conflicted
+++ resolved
@@ -118,7 +118,7 @@
   int64 collectionID = 6;
   int64 partitionID = 7;
   common.LoadPriority load_priority = 8;
-<<<<<<< HEAD
+  bool enable_mmap = 9;
 }
 
 message LoadNgramIndexInfo {
@@ -131,7 +131,4 @@
   int64 partitionID = 7;
   int64 min_gram = 8;
   int64 max_gram = 9;
-=======
-  bool enable_mmap = 9;
->>>>>>> d4260b47
 }